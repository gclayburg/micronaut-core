/*
 * Copyright 2017-2018 original authors
 *
 * Licensed under the Apache License, Version 2.0 (the "License");
 * you may not use this file except in compliance with the License.
 * You may obtain a copy of the License at
 *
 * http://www.apache.org/licenses/LICENSE-2.0
 *
 * Unless required by applicable law or agreed to in writing, software
 * distributed under the License is distributed on an "AS IS" BASIS,
 * WITHOUT WARRANTIES OR CONDITIONS OF ANY KIND, either express or implied.
 * See the License for the specific language governing permissions and
 * limitations under the License.
 */
package io.micronaut.http.server.netty;

import com.typesafe.netty.http.StreamedHttpRequest;
import io.micronaut.context.BeanLocator;
import io.micronaut.core.annotation.Internal;
import io.micronaut.core.async.publisher.Publishers;
import io.micronaut.core.async.subscriber.CompletionAwareSubscriber;
import io.micronaut.core.convert.ConversionService;
import io.micronaut.core.io.buffer.ByteBuffer;
import io.micronaut.core.type.Argument;
import io.micronaut.core.util.StreamUtils;
import io.micronaut.http.HttpStatus;
import io.micronaut.http.MediaType;
import io.micronaut.http.MutableHttpResponse;
import io.micronaut.http.codec.MediaTypeCodec;
import io.micronaut.http.codec.MediaTypeCodecRegistry;
import io.micronaut.http.filter.HttpFilter;
import io.micronaut.http.filter.HttpServerFilter;
import io.micronaut.http.filter.ServerFilterChain;
import io.micronaut.http.hateos.Link;
import io.micronaut.http.hateos.VndError;
import io.micronaut.http.multipart.PartData;
import io.micronaut.http.multipart.StreamingFileUpload;
import io.micronaut.http.netty.buffer.NettyByteBufferFactory;
import io.micronaut.http.server.binding.RequestBinderRegistry;
import io.micronaut.http.server.exceptions.ExceptionHandler;
import io.micronaut.http.server.netty.async.ContextCompletionAwareSubscriber;
import io.micronaut.http.server.netty.async.DefaultCloseHandler;
import io.micronaut.http.server.netty.configuration.NettyHttpServerConfiguration;
import io.micronaut.http.server.netty.multipart.NettyStreamingFileUpload;
import io.micronaut.http.server.netty.multipart.NettyPartData;
import io.micronaut.http.server.netty.types.NettyCustomizableResponseTypeHandler;
import io.micronaut.http.server.netty.types.NettyCustomizableResponseTypeHandlerRegistry;
import io.micronaut.http.server.netty.types.files.NettyStreamedFileCustomizableResponseType;
import io.micronaut.http.server.netty.types.files.NettySystemFileCustomizableResponseType;
import io.micronaut.http.server.types.files.FileCustomizableResponseType;
import io.micronaut.inject.qualifiers.Qualifiers;
import io.micronaut.runtime.http.codec.TextPlainCodec;
import io.micronaut.scheduling.executor.ExecutorSelector;
import io.micronaut.web.router.BasicObjectRouteMatch;
import io.micronaut.web.router.MethodBasedRouteMatch;
import io.micronaut.web.router.RouteMatch;
import io.micronaut.web.router.Router;
import io.micronaut.web.router.UriRouteMatch;
import io.micronaut.web.router.exceptions.DuplicateRouteException;
import io.micronaut.web.router.exceptions.UnsatisfiedRouteException;
import io.micronaut.web.router.qualifier.ConsumesMediaTypeQualifier;
import io.micronaut.web.router.resource.StaticResourceResolver;
import io.netty.buffer.ByteBuf;
import io.netty.buffer.ByteBufHolder;
import io.netty.buffer.Unpooled;
import io.netty.channel.ChannelHandlerContext;
import io.netty.channel.ChannelInboundHandler;
import io.netty.channel.SimpleChannelInboundHandler;
import io.netty.handler.codec.http.DefaultFullHttpResponse;
import io.netty.handler.codec.http.DefaultHttpContent;
import io.netty.handler.codec.http.FullHttpResponse;
import io.netty.handler.codec.http.HttpContent;
import io.netty.handler.codec.http.HttpHeaderNames;
import io.netty.handler.codec.http.HttpHeaderValues;
import io.netty.handler.codec.http.HttpHeaders;
import io.netty.handler.codec.http.HttpResponseStatus;
import io.netty.handler.codec.http.HttpUtil;
import io.netty.handler.codec.http.HttpVersion;
import io.netty.handler.codec.http.LastHttpContent;
import io.netty.handler.codec.http.multipart.FileUpload;
import io.netty.handler.codec.http.multipart.HttpData;
import io.netty.handler.timeout.IdleState;
import io.netty.handler.timeout.IdleStateEvent;
<<<<<<< HEAD
=======
import io.micronaut.core.io.buffer.ByteBuffer;
import io.micronaut.core.type.Argument;
import io.micronaut.core.util.StreamUtils;
import io.micronaut.http.netty.buffer.NettyByteBufferFactory;
import io.micronaut.runtime.http.codec.TextPlainCodec;
import io.micronaut.scheduling.executor.ExecutorSelector;
import io.micronaut.web.router.*;
import io.micronaut.web.router.exceptions.DuplicateRouteException;
import io.micronaut.web.router.exceptions.UnsatisfiedRouteException;
import io.micronaut.web.router.qualifier.ConsumesMediaTypeQualifier;
import io.micronaut.web.router.resource.StaticResourceResolver;
import io.reactivex.BackpressureStrategy;
import io.reactivex.Flowable;
import io.reactivex.Observable;
import io.reactivex.subjects.ReplaySubject;
>>>>>>> 161bf9c7
import org.reactivestreams.Publisher;
import org.reactivestreams.Subscriber;
import org.reactivestreams.Subscription;
import org.slf4j.Logger;
import org.slf4j.LoggerFactory;

import java.io.File;
import java.net.URI;
import java.net.URL;
import java.util.ArrayList;
import java.util.Collections;
import java.util.Comparator;
import java.util.List;
import java.util.Optional;
import java.util.Set;
import java.util.concurrent.CompletableFuture;
import java.util.concurrent.ConcurrentHashMap;
import java.util.concurrent.ExecutorService;
import java.util.concurrent.atomic.AtomicBoolean;
import java.util.concurrent.atomic.AtomicInteger;
import java.util.concurrent.atomic.AtomicReference;
import java.util.concurrent.atomic.LongAdder;
import java.util.function.Supplier;
import java.util.stream.Collectors;

/**
 * Internal implementation of the {@link ChannelInboundHandler} for Micronaut
 *
 * @author Graeme Rocher
 * @since 1.0
 */
@Internal
class RoutingInBoundHandler extends SimpleChannelInboundHandler<io.micronaut.http.HttpRequest<?>> {

    private static final Logger LOG = LoggerFactory.getLogger(RoutingInBoundHandler.class);

    private final Router router;
    private final ExecutorSelector executorSelector;
    private final StaticResourceResolver staticResourceResolver;
    private final ExecutorService ioExecutor;
    private final BeanLocator beanLocator;
    private final NettyHttpServerConfiguration serverConfiguration;
    private final RequestArgumentSatisfier requestArgumentSatisfier;
    private final MediaTypeCodecRegistry mediaTypeCodecRegistry;
    private final NettyCustomizableResponseTypeHandlerRegistry customizableResponseTypeHandlerRegistry;

    RoutingInBoundHandler(
        BeanLocator beanLocator,
        Router router,
        MediaTypeCodecRegistry mediaTypeCodecRegistry,
        NettyCustomizableResponseTypeHandlerRegistry customizableResponseTypeHandlerRegistry,
        StaticResourceResolver staticResourceResolver,
        NettyHttpServerConfiguration serverConfiguration,
        RequestBinderRegistry binderRegistry,
        ExecutorSelector executorSelector,
        ExecutorService ioExecutor) {
        this.mediaTypeCodecRegistry = mediaTypeCodecRegistry;
        this.customizableResponseTypeHandlerRegistry = customizableResponseTypeHandlerRegistry;
        this.beanLocator = beanLocator;
        this.staticResourceResolver = staticResourceResolver;
        this.ioExecutor = ioExecutor;
        this.executorSelector = executorSelector;
        this.router = router;
        this.requestArgumentSatisfier = new RequestArgumentSatisfier(binderRegistry);
        this.serverConfiguration = serverConfiguration;
    }

    @Override
    public void channelReadComplete(ChannelHandlerContext ctx) throws Exception {
        super.channelReadComplete(ctx);
        NettyHttpRequest request = NettyHttpRequest.get(ctx);
        if (request != null) {
            request.release();
        }
    }

    @Override
    public void channelInactive(ChannelHandlerContext ctx) throws Exception {
        super.channelInactive(ctx);
        ctx.flush();
        NettyHttpRequest request = NettyHttpRequest.get(ctx);
        if (request != null) {
            request.release();
        }
    }

    @Override
    public void userEventTriggered(ChannelHandlerContext ctx, Object evt) throws Exception {
        try {
            if (evt instanceof IdleStateEvent) {
                IdleStateEvent idleStateEvent = (IdleStateEvent) evt;
                IdleState state = idleStateEvent.state();
                if (state == IdleState.ALL_IDLE) {
                    ctx.close();
                }
            }
        } finally {
            super.userEventTriggered(ctx, evt);
        }
    }

    @Override
    public void exceptionCaught(ChannelHandlerContext ctx, Throwable cause) throws Exception {
        NettyHttpRequest nettyHttpRequest = NettyHttpRequest.get(ctx);
        RouteMatch<?> errorRoute = null;
        if (nettyHttpRequest == null) {
            if (LOG.isErrorEnabled()) {
                LOG.error("Micronaut Server Error - No request state present. Cause: " + cause.getMessage(), cause);
            }
            ctx.writeAndFlush(new DefaultFullHttpResponse(HttpVersion.HTTP_1_1, HttpResponseStatus.INTERNAL_SERVER_ERROR));
            return;
        }

        if (cause instanceof UnsatisfiedRouteException) {
            errorRoute = router.route(HttpStatus.BAD_REQUEST).orElse(null);
        }
        if (errorRoute == null) {

            RouteMatch<?> originalRoute = nettyHttpRequest.getMatchedRoute();
            Optional<RouteMatch<Object>> errorRouteMatch;
            if (originalRoute instanceof MethodBasedRouteMatch) {
                Class declaringType = ((MethodBasedRouteMatch) originalRoute).getDeclaringType();
                errorRouteMatch = declaringType != null ? router.route(declaringType, cause) : Optional.empty();
            } else {
                errorRouteMatch = Optional.empty();
            }
            errorRoute = errorRouteMatch.orElseGet(() -> router.route(cause).orElse(null));
        }

        if (errorRoute != null) {
            if (LOG.isErrorEnabled()) {
                LOG.error("Unexpected error occurred: " + cause.getMessage(), cause);
            }
            if (LOG.isDebugEnabled()) {
                LOG.debug("Found matching exception handler for exception [{}]: {}", cause.getMessage(), errorRoute);
            }
            errorRoute = requestArgumentSatisfier.fulfillArgumentRequirements(errorRoute, nettyHttpRequest, false);
            MediaType defaultResponseMediaType = errorRoute.getProduces().stream().findFirst().orElse(MediaType.APPLICATION_JSON_TYPE);
            try {
                Object result = errorRoute.execute();
                io.micronaut.http.HttpResponse response = errorResultToResponse(result);

                processResponse(ctx, nettyHttpRequest, (NettyHttpResponse<?>) response, defaultResponseMediaType, errorRoute);
            } catch (Throwable e) {
                if (LOG.isErrorEnabled()) {
                    LOG.error("Exception occurred executing error handler. Falling back to default error handling: " + e.getMessage(), e);
                }
                writeDefaultErrorResponse(ctx, nettyHttpRequest, e);
            }
        } else {
            Optional<ExceptionHandler> exceptionHandler = beanLocator
                .findBean(ExceptionHandler.class, Qualifiers.byTypeArguments(cause.getClass(), Object.class));

            if (exceptionHandler.isPresent()) {
                ExceptionHandler handler = exceptionHandler.get();
                MediaType defaultResponseMediaType = MediaType.fromType(exceptionHandler.getClass()).orElse(MediaType.APPLICATION_JSON_TYPE);
                try {
                    Object result = handler.handle(nettyHttpRequest, cause);
                    io.micronaut.http.HttpResponse response = errorResultToResponse(result);
                    processResponse(ctx, nettyHttpRequest, (NettyHttpResponse<?>) response, defaultResponseMediaType, null);
                } catch (Throwable e) {
                    if (LOG.isDebugEnabled()) {
                        LOG.debug("Exception occurred executing error handler. Falling back to default error handling.");
                    }
                    writeDefaultErrorResponse(ctx, nettyHttpRequest, e);
                }
            } else {

                writeDefaultErrorResponse(ctx, nettyHttpRequest, cause);
            }
        }
    }

    @Override
    protected void channelRead0(ChannelHandlerContext ctx, io.micronaut.http.HttpRequest<?> request) throws Exception {
        ctx.channel().config().setAutoRead(false);
        io.micronaut.http.HttpMethod httpMethod = request.getMethod();
        String requestPath = request.getPath();

        if (LOG.isDebugEnabled()) {
            LOG.debug("Matching route {} - {}", httpMethod, requestPath);
        }

        Optional<UriRouteMatch<Object>> routeMatch = Optional.empty();

        List<UriRouteMatch<Object>> uriRoutes = router
            .find(httpMethod, requestPath)
            .filter((match) -> match.test(request))
            .collect(StreamUtils.minAll(
                Comparator.comparingInt((match) -> match.getVariables().size()),
                Collectors.toList()));

        if (uriRoutes.size() > 1) {
            throw new DuplicateRouteException(requestPath, uriRoutes);
        } else if (uriRoutes.size() == 1) {
            routeMatch = Optional.of(uriRoutes.get(0));
        }

        RouteMatch<?> route;

        if (!routeMatch.isPresent()) {
            if (LOG.isDebugEnabled()) {
                LOG.debug("No matching route found for URI {} and method {}", request.getUri(), httpMethod);
            }

            // if there is no route present try to locate a route that matches a different HTTP method
            Set<io.micronaut.http.HttpMethod> existingRoutes = router
                .findAny(request.getUri().toString())
                .map(UriRouteMatch::getHttpMethod)
                .collect(Collectors.toSet());

            if (!existingRoutes.isEmpty()) {
                if (LOG.isDebugEnabled()) {
                    LOG.debug("Method not allowed for URI {} and method {}", request.getUri(), httpMethod);
                }
                Optional<RouteMatch<Object>> statusRoute = router.route(HttpStatus.METHOD_NOT_ALLOWED);
                if (statusRoute.isPresent()) {
                    route = statusRoute.get();
                } else {
                    VndError error = newError(request, "Method [" + httpMethod + "] not allowed. Allowed methods: " + existingRoutes);

                    MutableHttpResponse<Object> defaultResponse = io.micronaut.http.HttpResponse.notAllowed(existingRoutes);

                    if (io.micronaut.http.HttpMethod.permitsRequestBody(request.getMethod())) {
                        defaultResponse.body(error);
                    }
                    emitDefaultErrorResponse(ctx, request, defaultResponse);
                    return;
                }

            } else {

                Optional<? extends FileCustomizableResponseType> optionalFile = Optional.empty();
                Optional<URL> optionalUrl = staticResourceResolver.resolve(requestPath);
                if (optionalUrl.isPresent()) {
                    URL url = optionalUrl.get();
                    File file = new File(url.getPath());
                    if (file.exists()) {
                        if (!file.isDirectory() && file.canRead()) {
                            optionalFile = Optional.of(new NettySystemFileCustomizableResponseType(file));
                        }
                    } else {
                        optionalFile = Optional.of(new NettyStreamedFileCustomizableResponseType(url));
                    }
                }

                if (optionalFile.isPresent()) {
                    route = new BasicObjectRouteMatch(optionalFile.get());
                } else {
                    Optional<RouteMatch<Object>> statusRoute = router.route(HttpStatus.NOT_FOUND);
                    if (statusRoute.isPresent()) {
                        route = statusRoute.get();
                    } else {
                        emitDefaultNotFoundResponse(ctx, request);
                        return;
                    }
                }

            }
        } else {
            route = routeMatch.get();
        }
        // Check that the route is an accepted content type
        MediaType contentType = request.getContentType().orElse(null);
        if (!route.accept(contentType)) {
            if (LOG.isDebugEnabled()) {
                LOG.debug("Matched route is not a supported media type: {}", contentType);
            }
            Optional<RouteMatch<Object>> statusRoute = router.route(HttpStatus.UNSUPPORTED_MEDIA_TYPE);
            if (statusRoute.isPresent()) {
                route = statusRoute.get();
            } else {
                VndError error = newError(request, "Unsupported Media Type: " + contentType);
                MutableHttpResponse<Object> res = io.micronaut.http.HttpResponse.status(HttpStatus.UNSUPPORTED_MEDIA_TYPE)
                    .body(error);
                emitDefaultErrorResponse(ctx, request, res);
                return;
            }

        }
        if (LOG.isDebugEnabled()) {
            if (route instanceof MethodBasedRouteMatch) {
                LOG.debug("Matched route {} - {} to controller {}", httpMethod, requestPath, ((MethodBasedRouteMatch) route).getDeclaringType().getName());
            } else {
                LOG.debug("Matched route {} - {}", httpMethod, requestPath);
            }
        }
        // all ok proceed to try and execute the route
        handleRouteMatch(route, (NettyHttpRequest) request, ctx);

    }

    private void emitDefaultNotFoundResponse(ChannelHandlerContext ctx, io.micronaut.http.HttpRequest<?> request) {
        VndError error = newError(request, "Page Not Found");
        MutableHttpResponse<Object> res = io.micronaut.http.HttpResponse.notFound()
            .body(error);
        emitDefaultErrorResponse(ctx, request, res);
    }

    private VndError newError(io.micronaut.http.HttpRequest<?> request, String message) {
        URI uri = request.getUri();
        return new VndError(message)
            .link(Link.SELF, Link.of(uri));
    }

    private MutableHttpResponse errorResultToResponse(Object result) {
        MutableHttpResponse<?> response;
        if (result == null) {
            response = io.micronaut.http.HttpResponse.serverError();
        } else if (result instanceof io.micronaut.http.HttpResponse) {
            response = (MutableHttpResponse) result;
        } else {
            response = io.micronaut.http.HttpResponse.serverError()
                .body(result);
            MediaType.fromType(result.getClass()).ifPresent(response::contentType);
        }
        return response;
    }

    private void handleRouteMatch(
        RouteMatch<?> route,
        NettyHttpRequest<?> request,
        ChannelHandlerContext context) {
        // Set the matched route on the request
        request.setMatchedRoute(route);

        // try to fulfill the argument requirements of the route
        route = requestArgumentSatisfier.fulfillArgumentRequirements(route, request, false);

        // If it is not executable and the body is not required send back 400 - BAD REQUEST

        // decorate the execution of the route so that it runs an async executor
        request.setMatchedRoute(route);


        // The request body is required, so at this point we must have a StreamedHttpRequest
        io.netty.handler.codec.http.HttpRequest nativeRequest = request.getNativeRequest();
        if (!route.isExecutable() && io.micronaut.http.HttpMethod.permitsRequestBody(request.getMethod()) && nativeRequest instanceof StreamedHttpRequest) {
            Optional<MediaType> contentType = request.getContentType();
            HttpContentProcessor<?> processor = contentType.flatMap(type ->
                beanLocator.findBean(HttpContentSubscriberFactory.class,
                    new ConsumesMediaTypeQualifier<>(type))
            ).map(factory ->
                factory.build(request)
            ).orElse(new DefaultHttpContentProcessor(request, serverConfiguration));

            processor.subscribe(buildSubscriber(request, context, route));
        } else {
            context.read();
            route = prepareRouteForExecution(route, request);
            route.execute();
        }
    }

<<<<<<< HEAD
    private Subscriber<Object> buildSubscriber(NettyHttpRequest request, ChannelHandlerContext context, RouteMatch<?> finalRoute) {
=======

    private Subscriber<Object> buildSubscriber(NettyHttpRequest request,
                                               ChannelHandlerContext context,
                                               RouteMatch<?> finalRoute) {
>>>>>>> 161bf9c7
        return new CompletionAwareSubscriber<Object>() {
            RouteMatch<?> routeMatch = finalRoute;
            AtomicBoolean executed = new AtomicBoolean(false);
            ConcurrentHashMap<String, LongAdder> partPositions = new ConcurrentHashMap<>();
            ConcurrentHashMap<String, ReplaySubject> subjects = new ConcurrentHashMap<>();
            ConcurrentHashMap<String, StreamingFileUpload> streamingUploads = new ConcurrentHashMap<>();
            ConversionService conversionService = ConversionService.SHARED;

            @Override
            protected void doOnSubscribe(Subscription subscription) {
                subscription.request(1);
            }

            @Override
            protected void doOnNext(Object message) {
                boolean executed = this.executed.get();
                if (message instanceof ByteBufHolder) {
                    if (message instanceof HttpData) {
                        HttpData data = (HttpData) message;
                        String name = data.getName();

                        Optional<Argument<?>> requiredInput = routeMatch.getRequiredInput(name);
                        if (requiredInput.isPresent()) {
                            Argument<?> argument = requiredInput.get();

                            Supplier<Object> value;

                            if (Publishers.isConvertibleToPublisher(argument.getType())) {
                                if (!subjects.containsKey(name)) {
                                    data.retain();
                                }
                                subjects.computeIfAbsent(name, (key) -> ReplaySubject.create());

                                ReplaySubject subject = subjects.get(name);
                                Flowable flowable = subject.toFlowable(BackpressureStrategy.BUFFER);
                                Object part = data;

                                if (data instanceof FileUpload) {
                                    FileUpload fileUpload = (FileUpload) data;
                                    partPositions.putIfAbsent(name, new LongAdder());
                                    partPositions.get(name).add(fileUpload.length());

                                    part = new NettyPartData(fileUpload, partPositions.get(name).longValue());

                                    if (StreamingFileUpload.class.isAssignableFrom(argument.getType())) {
                                        streamingUploads.computeIfAbsent(name, (key) ->
                                                new NettyStreamingFileUpload(
                                                        fileUpload,
                                                        serverConfiguration.getMultipart(),
                                                        ioExecutor,
                                                        flowable));
                                    }
                                }

                                Optional<?> converted = conversionService.convert(part, argument.getFirstTypeVariable().orElse(Argument.OBJECT_ARGUMENT));
                                if (converted.isPresent()) {
                                    subject.onNext(converted.get());
                                }
                                if (data.isCompleted()) {
                                    subject.onComplete();
                                } else {
                                    subscription.request(1);
                                }

                                value = () -> {
                                    if (streamingUploads.containsKey(name)) {
                                        return streamingUploads.get(name);
                                    } else {
                                        return flowable;
                                    }
                                };

                            } else {
                                value = () -> message;
                            }

                            if (!executed) {
                                routeMatch = routeMatch.fulfill(Collections.singletonMap(argument.getName(), value.get()));
                            }

                        } else {
                            request.addContent(data);
                        }
                    } else {
                        request.addContent((ByteBufHolder) message);
                        if (!routeMatch.isExecutable() && message instanceof LastHttpContent) {
                            Optional<Argument<?>> bodyArgument = routeMatch.getBodyArgument();
                            if (bodyArgument.isPresent()) {
                                Argument<?> argument = bodyArgument.get();
                                String bodyArgumentName = argument.getName();
                                if (routeMatch.isRequiredInput(bodyArgumentName)) {
                                    Optional body = request.getBody();
                                    if (body.isPresent()) {
                                        routeMatch = routeMatch.fulfill(
                                            Collections.singletonMap(
                                                bodyArgumentName,
                                                body.get()
                                            )
                                        );
                                    }
                                }
                            }
                        }
                    }
                } else {
                    request.setBody(message);
                }


                if (!executed) {
                    if (routeMatch.isExecutable() || message instanceof LastHttpContent) {
                        // we have enough data to satisfy the route, continue
                        doOnComplete();
                    } else {
                        // the route is not yet executable, so keep going
                        subscription.request(1);
                    }
                }
            }

<<<<<<< HEAD
            private NettyPart createPart(FileUpload fileUpload) {
                return new NettyPart(
                    fileUpload,
                    serverConfiguration.getMultipart(),
                    ioExecutor,
                    subscription
                );
            }

=======
>>>>>>> 161bf9c7
            @Override
            protected void doOnError(Throwable t) {
                try {
                    exceptionCaught(context, t);
                } catch (Exception e) {
                    // should never happen
                    writeDefaultErrorResponse(context, request, e);
                }
            }

            @Override
            protected void doOnComplete() {
                if (executed.compareAndSet(false, true)) {
                    try {
                        routeMatch = prepareRouteForExecution(routeMatch, request);
                        routeMatch.execute();
                    } catch (Exception e) {
                        context.pipeline().fireExceptionCaught(e);
                    }
                }
            }
        };
    }

    private RouteMatch<?> prepareRouteForExecution(RouteMatch<?> route, NettyHttpRequest<?> request) {
        ChannelHandlerContext context = request.getChannelHandlerContext();
        // Select the most appropriate Executor
        ExecutorService executor;
        if (route instanceof MethodBasedRouteMatch) {
            executor = executorSelector.select((MethodBasedRouteMatch) route).orElse(context.channel().eventLoop());
        } else {
            executor = context.channel().eventLoop();
        }

        route = route.decorate(finalRoute -> {
            MediaType defaultResponseMediaType = finalRoute
                .getProduces()
                .stream()
                .findFirst()
                .orElse(MediaType.APPLICATION_JSON_TYPE);

            Publisher<? extends io.micronaut.http.HttpResponse<?>> finalPublisher;
            AtomicReference<io.micronaut.http.HttpRequest<?>> requestReference = new AtomicReference<>(request);
            Publisher<MutableHttpResponse<?>> routePublisher = Publishers.fromCompletableFuture(() -> {
                CompletableFuture<MutableHttpResponse<?>> completableFuture = new CompletableFuture<>();
                executor.submit(() -> {

                    MutableHttpResponse<?> response;
                    io.micronaut.http.HttpRequest<?> httpRequest = requestReference.get();

                    try {
                        RouteMatch<?> routeMatch = finalRoute;
                        if (!routeMatch.isExecutable()) {
                            routeMatch = requestArgumentSatisfier.fulfillArgumentRequirements(routeMatch, httpRequest, true);
                        }
                        Object result = routeMatch.execute();

                        if (result == null) {
                            Class<?> javaReturnType = routeMatch.getReturnType().getType();
                            if (javaReturnType != void.class) {
                                // handle re-mapping of errors
                                result = router.route(HttpStatus.NOT_FOUND)
                                    .map((match) -> requestArgumentSatisfier.fulfillArgumentRequirements(match, httpRequest, true))
                                    .filter(RouteMatch::isExecutable)
                                    .map(RouteMatch::execute)
                                    .map(Object.class::cast)
                                    .orElse(NettyHttpResponse.getOr(request, io.micronaut.http.HttpResponse.notFound()));
                                if (result instanceof MutableHttpResponse) {
                                    response = (MutableHttpResponse<?>) result;
                                } else {
                                    response = io.micronaut.http.HttpResponse.status(HttpStatus.NOT_FOUND)
                                        .body(result);
                                }
                            } else {
                                response = NettyHttpResponse.getOr(request, io.micronaut.http.HttpResponse.ok());
                            }
                        } else if (result instanceof io.micronaut.http.HttpResponse) {
                            HttpStatus status = ((io.micronaut.http.HttpResponse) result).getStatus();
                            if (status.getCode() >= 400) {
                                // handle re-mapping of errors
                                result = router.route(status)
                                    .map((match) -> requestArgumentSatisfier.fulfillArgumentRequirements(match, httpRequest, true))
                                    .filter(RouteMatch::isExecutable)
                                    .map(RouteMatch::execute)
                                    .map(Object.class::cast)
                                    .orElse(result);
                            }
                            if (result instanceof MutableHttpResponse) {
                                response = (MutableHttpResponse<?>) result;
                            } else {
                                response = io.micronaut.http.HttpResponse.status(status)
                                    .body(result);
                            }
                        } else if (result instanceof HttpStatus) {
                            response = io.micronaut.http.HttpResponse.status((HttpStatus) result);
                        } else {
                            response = io.micronaut.http.HttpResponse.ok(result);
                        }

                        completableFuture.complete(response);

                    } catch (Throwable e) {
                        completableFuture.completeExceptionally(e);
                    }
                });
                return completableFuture;
            });

            finalPublisher = filterPublisher(request, requestReference, routePublisher);

            finalPublisher.subscribe(new CompletionAwareSubscriber<io.micronaut.http.HttpResponse<?>>() {
                @Override
                protected void doOnSubscribe(Subscription subscription) {
                    subscription.request(1);
                }

                @Override
                protected void doOnNext(io.micronaut.http.HttpResponse<?> message) {
                    processResponse(context, request, (NettyHttpResponse<?>) message, defaultResponseMediaType, finalRoute);
                }

                @Override
                protected void doOnError(Throwable t) {
                    context.pipeline().fireExceptionCaught(t);
                }

                @Override
                protected void doOnComplete() {
                    // no-op
                }
            });

            return null;
        });
        return route;
    }

    private Publisher<? extends io.micronaut.http.HttpResponse<?>> filterPublisher(
        io.micronaut.http.HttpRequest<?> request,
        AtomicReference<io.micronaut.http.HttpRequest<?>> requestReference,
        Publisher<MutableHttpResponse<?>> routePublisher) {
        Publisher<? extends io.micronaut.http.HttpResponse<?>> finalPublisher;
        List<HttpFilter> filters = new ArrayList<>(router.findFilters(request));
        if (!filters.isEmpty()) {
            // make the action executor the last filter in the chain
            filters.add((HttpServerFilter) (req, chain) -> routePublisher);

            AtomicInteger integer = new AtomicInteger();
            int len = filters.size();
            ServerFilterChain filterChain = new ServerFilterChain() {
                @SuppressWarnings("unchecked")
                @Override
                public Publisher<MutableHttpResponse<?>> proceed(io.micronaut.http.HttpRequest<?> request) {
                    int pos = integer.incrementAndGet();
                    if (pos > len) {
                        throw new IllegalStateException("The FilterChain.proceed(..) method should be invoked exactly once per filter execution. The method has instead been invoked multiple times by an erroneous filter definition.");
                    }
                    HttpFilter httpFilter = filters.get(pos);
                    return (Publisher<MutableHttpResponse<?>>) httpFilter.doFilter(requestReference.getAndSet(request), this);
                }
            };
            HttpFilter httpFilter = filters.get(0);
            finalPublisher = httpFilter.doFilter(request, filterChain);
        } else {
            finalPublisher = routePublisher;
        }
        return finalPublisher;
    }

    private void processResponse(
        ChannelHandlerContext context,
        NettyHttpRequest<?> request,
        NettyHttpResponse<?> defaultResponse,
        MediaType defaultResponseMediaType,
        RouteMatch<?> route) {
        Optional<?> optionalBody = defaultResponse.getBody();
        FullHttpResponse nativeResponse = defaultResponse.getNativeResponse();
        boolean isChunked = HttpUtil.isTransferEncodingChunked(nativeResponse);
        if (optionalBody.isPresent()) {
            // a response body is present so we need to process it
            Object body = optionalBody.get();
            Class<?> bodyType = body.getClass();


            Optional<MediaType> responseMediaType = defaultResponse.getContentType();

            Publisher<Object> publisher;
            if (Publishers.isConvertibleToPublisher(bodyType)) {
                // if the return type is a reactive type we need to subscribe to Publisher in order to emit
                // an appropriate response
                bodyType = resolveBodyType(route, bodyType);
                publisher = convertPublisher(body, body.getClass());
            } else {
                // the return result is not a reactive type so build a publisher for the result that runs on the I/O scheduler
                if (body instanceof CompletableFuture) {
                    bodyType = resolveBodyType(route, bodyType);
                    publisher = Publishers.fromCompletableFuture(() -> (CompletableFuture<Object>) body);
                } else {
                    publisher = Publishers.just(body);
                }
            }

            if (isChunked) {
                // if the transfer encoding is chunked then create a com.typesafe.netty.http.StreamedHttpResponse
                // that will send the encoded data chunk by chunk

                // adapt the publisher to produce HTTP content
                writeHttpContentChunkByChunk(
                    context,
                    request,
                    nativeResponse,
                    responseMediaType.orElse(defaultResponseMediaType),
                    publisher);
            } else {
                // if the transfer encoding is not chunked then we must send a content length header so subscribe the
                // publisher, encode the result as a io.netty.handler.codec.http.FullHttpResponse
                boolean isPublisher = Publishers.isConvertibleToPublisher(body.getClass());
                boolean isSingle = !isPublisher || Publishers.isSingle(body.getClass()) || io.micronaut.http.HttpResponse.class.isAssignableFrom(bodyType);
                if (isSingle) {
                    publisher.subscribe(new ContextCompletionAwareSubscriber<Object>(context) {

                        @Override
                        protected void doOnError(Throwable t) {
                            super.doOnError(t);
                        }

                        @Override
                        protected void onComplete(Object message) {
                            try {
                                boolean isOpen = context.channel().isOpen();
                                if (!isOpen) {
                                    subscription.cancel();
                                } else if (message != null) {

                                    Object body;
                                    FullHttpResponse fullHttpResponse;
                                    NettyHttpResponse response;

                                    if (message instanceof io.micronaut.http.HttpResponse) {
                                        response = (NettyHttpResponse<?>) message;
                                        body = response.getBody().orElse(null);
                                        fullHttpResponse = response.getNativeResponse();
                                    } else {
                                        response = defaultResponse;
                                        body = message;
                                        fullHttpResponse = nativeResponse;
                                    }

                                    if (responseMediaType.isPresent()) {
                                        Optional<MediaTypeCodec> codec = mediaTypeCodecRegistry.findCodec(responseMediaType.get(), body.getClass());
                                        if (codec.isPresent()) {
                                            writeSingleMessage(context, request, fullHttpResponse, body, codec.get(), responseMediaType.get());
                                            return;
                                        }
                                    }

                                    Optional<NettyCustomizableResponseTypeHandler> typeHandler = customizableResponseTypeHandlerRegistry.findTypeHandler(body.getClass());
                                    if (typeHandler.isPresent()) {
                                        typeHandler.get().handle(body, request, response, context);
                                        return;
                                    }

                                    Optional<MediaTypeCodec> codec = mediaTypeCodecRegistry.findCodec(defaultResponseMediaType, body.getClass());
                                    if (codec.isPresent()) {
                                        writeSingleMessage(context, request, fullHttpResponse, body, codec.get(), defaultResponseMediaType);
                                        return;
                                    }


                                    MediaTypeCodec defaultCodec = new TextPlainCodec(serverConfiguration.getDefaultCharset());

                                    writeSingleMessage(context, request, fullHttpResponse, body, defaultCodec, defaultResponseMediaType);

                                } else {
                                    // no body emitted so return a 404
                                    emitDefaultNotFoundResponse(context, request);
                                }
                            } finally {
                                // final read required to complete request
                                if (context.channel().isOpen()) {
                                    context.read();
                                }
                            }
                        }
                    });
                } else {
                    // unbound publisher, we cannot know the content length, so we write chunk by chunk
                    writeHttpContentChunkByChunk(
                        context,
                        request,
                        nativeResponse,
                        responseMediaType.orElse(defaultResponseMediaType),
                        publisher);
                }
            }
        } else {
            // no body returned so just write the Netty response as is
            writeNettyResponseAndCloseChannel(context, request, nativeResponse);
        }
    }

    private void writeHttpResponse(
        ChannelHandlerContext context,
        NettyHttpRequest<?> request,
        NettyHttpResponse<?> response,
        MediaType responseType) {
        Object body = response.getBody().orElse(null);
        if (body != null) {
            MediaTypeCodec codec = mediaTypeCodecRegistry.findCodec(
                responseType,
                body.getClass()
            ).orElse(new TextPlainCodec(serverConfiguration.getDefaultCharset()));
            writeSingleMessage(context, request, response.getNativeResponse(), body, codec, responseType);
        } else {
            writeNettyResponseAndCloseChannel(
                context, request, response.getNativeResponse()
            );
        }
    }

    @SuppressWarnings("unchecked")
    private Publisher<Object> convertPublisher(Object body, Class<?> bodyType) {
        return ConversionService.SHARED.convert(body, Publisher.class)
            .orElseThrow(() -> new IllegalArgumentException("Unsupported Reactive type: " + bodyType));
    }

    void writeDefaultErrorResponse(ChannelHandlerContext ctx, NettyHttpRequest nettyHttpRequest, Throwable cause) {
        if (LOG.isErrorEnabled()) {
            LOG.error("Unexpected error occurred: " + cause.getMessage(), cause);
        }

        NettyHttpResponse error = (NettyHttpResponse) io.micronaut.http.HttpResponse.serverError()
            .body(new VndError("Internal Server Error: " + cause.getMessage()));
        emitDefaultErrorResponse(ctx, nettyHttpRequest, error);
    }

    private Class<?> resolveBodyType(RouteMatch<?> route, Class<?> bodyType) {
        if (route != null) {
            bodyType = route.getReturnType().getFirstTypeVariable().map(Argument::getType).orElse(null);
        }
        if (bodyType == null) {
            bodyType = Object.class;
        }
        return bodyType;
    }

    private void emitDefaultErrorResponse(
        ChannelHandlerContext ctx,
        io.micronaut.http.HttpRequest<?> request,
        MutableHttpResponse<Object> defaultResponse) {
        Publisher<MutableHttpResponse<?>> notAllowedResponse = Publishers.just(defaultResponse);
        AtomicReference<io.micronaut.http.HttpRequest<?>> reference = new AtomicReference<>(request);
        notAllowedResponse = (Publisher<MutableHttpResponse<?>>) filterPublisher(request, reference, notAllowedResponse);
        notAllowedResponse.subscribe(new CompletionAwareSubscriber<MutableHttpResponse<?>>() {
            @Override
            protected void doOnSubscribe(Subscription subscription) {
                subscription.request(1);
            }

            @Override
            protected void doOnNext(MutableHttpResponse<?> message) {
                writeHttpResponse(
                    ctx,
                    (NettyHttpRequest) reference.get(),
                    (NettyHttpResponse) message,
                    MediaType.APPLICATION_VND_ERROR_TYPE);
            }

            @Override
            protected void doOnError(Throwable t) {
                if (LOG.isErrorEnabled()) {
                    LOG.error("Unexpected error occurred: " + t.getMessage(), t);
                }
                writeDefaultErrorResponse(ctx, (NettyHttpRequest) request, t);
            }

            @Override
            protected void doOnComplete() {

            }
        });
    }

    private void writeHttpContentChunkByChunk(
        ChannelHandlerContext context,
        NettyHttpRequest<?> request,
        FullHttpResponse nativeResponse,
        MediaType mediaType,
        Publisher<Object> publisher) {

        Publisher<HttpContent> httpContentPublisher = Publishers.map(publisher, message -> {
            if (message instanceof ByteBuf) {
                return new DefaultHttpContent((ByteBuf) message);
            } else if (message instanceof ByteBuffer) {
                ByteBuffer byteBuffer = (ByteBuffer) message;
                Object nativeBuffer = byteBuffer.asNativeBuffer();
                if (nativeBuffer instanceof ByteBuf) {
                    return new DefaultHttpContent((ByteBuf) nativeBuffer);
                } else {
                    return new DefaultHttpContent(Unpooled.copiedBuffer(byteBuffer.asNioBuffer()));
                }
            } else if (message instanceof byte[]) {
                return new DefaultHttpContent(Unpooled.copiedBuffer((byte[]) message));
            } else if (message instanceof HttpContent) {
                return (HttpContent) message;
            } else {

                MediaTypeCodec codec = mediaTypeCodecRegistry.findCodec(mediaType, message.getClass()).orElse(
                    new TextPlainCodec(serverConfiguration.getDefaultCharset()));

                ByteBuffer encoded = codec.encode(message, new NettyByteBufferFactory(context.alloc()));
                return new DefaultHttpContent((ByteBuf) encoded.asNativeBuffer());
            }
        });

        if (mediaType.equals(MediaType.TEXT_EVENT_STREAM_TYPE)) {

            httpContentPublisher = Publishers.onComplete(httpContentPublisher, () -> {
                CompletableFuture<Void> future = new CompletableFuture<>();
                if (request == null || !request.getHeaders().isKeepAlive()) {
                    if (context.channel().isOpen()) {

                        context.pipeline()
                            .writeAndFlush(new DefaultFullHttpResponse(HttpVersion.HTTP_1_1, HttpResponseStatus.NO_CONTENT))
                            .addListener(f -> {
                                    if (f.isSuccess()) {
                                        future.complete(null);
                                    } else {
                                        future.completeExceptionally(f.cause());
                                    }
                                }
                            );
                    }
                }
                return future;
            });
        }

        DelegateStreamedHttpResponse streamedResponse = new DelegateStreamedHttpResponse(nativeResponse, httpContentPublisher);
        HttpHeaders headers = streamedResponse.headers();
        headers.add(HttpHeaderNames.TRANSFER_ENCODING, HttpHeaderValues.CHUNKED);
        headers.add(HttpHeaderNames.CONTENT_TYPE, mediaType);
        writeNettyResponseAndCloseChannel(
            context,
            request,
            streamedResponse
        );
    }

    private void writeSingleMessage(
        ChannelHandlerContext context,
        io.micronaut.http.HttpRequest<?> request,
        FullHttpResponse nativeResponse,
        Object message,
        MediaTypeCodec codec,
        MediaType mediaType) {
        if (message == null) {
            throw new IllegalStateException("Response publisher emitted null result");
        } else {
            FullHttpResponse newResponse = encodeFullResponseBody(context, nativeResponse, message, codec, mediaType);
            writeNettyResponseAndCloseChannel(context, request, newResponse);
        }


    }

    private FullHttpResponse encodeFullResponseBody(ChannelHandlerContext context, FullHttpResponse nativeResponse, Object message, MediaTypeCodec codec, MediaType mediaType) {
        ByteBuf byteBuf;
        if (message instanceof ByteBuf) {
            byteBuf = (ByteBuf) message;
        } else if (message instanceof ByteBuffer) {
            ByteBuffer byteBuffer = (ByteBuffer) message;
            Object nativeBuffer = byteBuffer.asNativeBuffer();
            if (nativeBuffer instanceof ByteBuf) {
                byteBuf = (ByteBuf) nativeBuffer;
            } else {
                byteBuf = Unpooled.copiedBuffer(byteBuffer.asNioBuffer());
            }
        } else if (message instanceof byte[]) {
            byteBuf = Unpooled.copiedBuffer((byte[]) message);
        } else {
            byteBuf = (ByteBuf) codec.encode(message, new NettyByteBufferFactory(context.alloc())).asNativeBuffer();
        }
        int len = byteBuf.readableBytes();
        FullHttpResponse newResponse = nativeResponse.replace(byteBuf);
        HttpHeaders headers = newResponse.headers();
        headers.add(HttpHeaderNames.CONTENT_TYPE, mediaType);
        headers.add(HttpHeaderNames.CONTENT_LENGTH, len);
        return newResponse;
    }

    private void writeNettyResponseAndCloseChannel(
        ChannelHandlerContext context,
        io.micronaut.http.HttpRequest<?> request,
        io.netty.handler.codec.http.HttpResponse nettyResponse) {

        context.writeAndFlush(nettyResponse)
            .addListener(new DefaultCloseHandler(context, request, nettyResponse.status().code()));
    }
}<|MERGE_RESOLUTION|>--- conflicted
+++ resolved
@@ -1,5 +1,5 @@
 /*
- * Copyright 2017-2018 original authors
+ * Copyright 2017 original authors
  *
  * Licensed under the Apache License, Version 2.0 (the "License");
  * you may not use this file except in compliance with the License.
@@ -21,9 +21,6 @@
 import io.micronaut.core.async.publisher.Publishers;
 import io.micronaut.core.async.subscriber.CompletionAwareSubscriber;
 import io.micronaut.core.convert.ConversionService;
-import io.micronaut.core.io.buffer.ByteBuffer;
-import io.micronaut.core.type.Argument;
-import io.micronaut.core.util.StreamUtils;
 import io.micronaut.http.HttpStatus;
 import io.micronaut.http.MediaType;
 import io.micronaut.http.MutableHttpResponse;
@@ -36,7 +33,6 @@
 import io.micronaut.http.hateos.VndError;
 import io.micronaut.http.multipart.PartData;
 import io.micronaut.http.multipart.StreamingFileUpload;
-import io.micronaut.http.netty.buffer.NettyByteBufferFactory;
 import io.micronaut.http.server.binding.RequestBinderRegistry;
 import io.micronaut.http.server.exceptions.ExceptionHandler;
 import io.micronaut.http.server.netty.async.ContextCompletionAwareSubscriber;
@@ -50,40 +46,16 @@
 import io.micronaut.http.server.netty.types.files.NettySystemFileCustomizableResponseType;
 import io.micronaut.http.server.types.files.FileCustomizableResponseType;
 import io.micronaut.inject.qualifiers.Qualifiers;
-import io.micronaut.runtime.http.codec.TextPlainCodec;
-import io.micronaut.scheduling.executor.ExecutorSelector;
-import io.micronaut.web.router.BasicObjectRouteMatch;
-import io.micronaut.web.router.MethodBasedRouteMatch;
-import io.micronaut.web.router.RouteMatch;
-import io.micronaut.web.router.Router;
-import io.micronaut.web.router.UriRouteMatch;
-import io.micronaut.web.router.exceptions.DuplicateRouteException;
-import io.micronaut.web.router.exceptions.UnsatisfiedRouteException;
-import io.micronaut.web.router.qualifier.ConsumesMediaTypeQualifier;
-import io.micronaut.web.router.resource.StaticResourceResolver;
 import io.netty.buffer.ByteBuf;
 import io.netty.buffer.ByteBufHolder;
 import io.netty.buffer.Unpooled;
-import io.netty.channel.ChannelHandlerContext;
-import io.netty.channel.ChannelInboundHandler;
-import io.netty.channel.SimpleChannelInboundHandler;
-import io.netty.handler.codec.http.DefaultFullHttpResponse;
-import io.netty.handler.codec.http.DefaultHttpContent;
-import io.netty.handler.codec.http.FullHttpResponse;
-import io.netty.handler.codec.http.HttpContent;
-import io.netty.handler.codec.http.HttpHeaderNames;
-import io.netty.handler.codec.http.HttpHeaderValues;
+import io.netty.channel.*;
+import io.netty.handler.codec.http.*;
 import io.netty.handler.codec.http.HttpHeaders;
-import io.netty.handler.codec.http.HttpResponseStatus;
-import io.netty.handler.codec.http.HttpUtil;
-import io.netty.handler.codec.http.HttpVersion;
-import io.netty.handler.codec.http.LastHttpContent;
 import io.netty.handler.codec.http.multipart.FileUpload;
 import io.netty.handler.codec.http.multipart.HttpData;
 import io.netty.handler.timeout.IdleState;
 import io.netty.handler.timeout.IdleStateEvent;
-<<<<<<< HEAD
-=======
 import io.micronaut.core.io.buffer.ByteBuffer;
 import io.micronaut.core.type.Argument;
 import io.micronaut.core.util.StreamUtils;
@@ -99,7 +71,6 @@
 import io.reactivex.Flowable;
 import io.reactivex.Observable;
 import io.reactivex.subjects.ReplaySubject;
->>>>>>> 161bf9c7
 import org.reactivestreams.Publisher;
 import org.reactivestreams.Subscriber;
 import org.reactivestreams.Subscription;
@@ -109,12 +80,7 @@
 import java.io.File;
 import java.net.URI;
 import java.net.URL;
-import java.util.ArrayList;
-import java.util.Collections;
-import java.util.Comparator;
-import java.util.List;
-import java.util.Optional;
-import java.util.Set;
+import java.util.*;
 import java.util.concurrent.CompletableFuture;
 import java.util.concurrent.ConcurrentHashMap;
 import java.util.concurrent.ExecutorService;
@@ -147,15 +113,15 @@
     private final NettyCustomizableResponseTypeHandlerRegistry customizableResponseTypeHandlerRegistry;
 
     RoutingInBoundHandler(
-        BeanLocator beanLocator,
-        Router router,
-        MediaTypeCodecRegistry mediaTypeCodecRegistry,
-        NettyCustomizableResponseTypeHandlerRegistry customizableResponseTypeHandlerRegistry,
-        StaticResourceResolver staticResourceResolver,
-        NettyHttpServerConfiguration serverConfiguration,
-        RequestBinderRegistry binderRegistry,
-        ExecutorSelector executorSelector,
-        ExecutorService ioExecutor) {
+            BeanLocator beanLocator,
+            Router router,
+            MediaTypeCodecRegistry mediaTypeCodecRegistry,
+            NettyCustomizableResponseTypeHandlerRegistry customizableResponseTypeHandlerRegistry,
+            StaticResourceResolver staticResourceResolver,
+            NettyHttpServerConfiguration serverConfiguration,
+            RequestBinderRegistry binderRegistry,
+            ExecutorSelector executorSelector,
+            ExecutorService ioExecutor) {
         this.mediaTypeCodecRegistry = mediaTypeCodecRegistry;
         this.customizableResponseTypeHandlerRegistry = customizableResponseTypeHandlerRegistry;
         this.beanLocator = beanLocator;
@@ -189,16 +155,148 @@
     @Override
     public void userEventTriggered(ChannelHandlerContext ctx, Object evt) throws Exception {
         try {
-            if (evt instanceof IdleStateEvent) {
+            if(evt instanceof IdleStateEvent) {
                 IdleStateEvent idleStateEvent = (IdleStateEvent) evt;
                 IdleState state = idleStateEvent.state();
-                if (state == IdleState.ALL_IDLE) {
+                if(state == IdleState.ALL_IDLE) {
                     ctx.close();
                 }
             }
         } finally {
             super.userEventTriggered(ctx, evt);
         }
+    }
+
+    @Override
+    protected void channelRead0(ChannelHandlerContext ctx, io.micronaut.http.HttpRequest<?> request) throws Exception {
+        ctx.channel().config().setAutoRead(false);
+        io.micronaut.http.HttpMethod httpMethod = request.getMethod();
+        String requestPath = request.getPath();
+
+        if (LOG.isDebugEnabled()) {
+            LOG.debug("Matching route {} - {}", httpMethod, requestPath);
+        }
+
+        Optional<UriRouteMatch<Object>> routeMatch = Optional.empty();
+
+        List<UriRouteMatch<Object>> uriRoutes = router
+                .find(httpMethod, requestPath)
+                .filter((match) -> match.test(request))
+                .collect(StreamUtils.minAll(
+                        Comparator.comparingInt((match) -> match.getVariables().size()),
+                        Collectors.toList()));
+
+        if (uriRoutes.size() > 1) {
+            throw new DuplicateRouteException(requestPath, uriRoutes);
+        } else if (uriRoutes.size() == 1) {
+            routeMatch = Optional.of(uriRoutes.get(0));
+        }
+
+        RouteMatch<?> route;
+
+        if (!routeMatch.isPresent()) {
+            if (LOG.isDebugEnabled()) {
+                LOG.debug("No matching route found for URI {} and method {}", request.getUri(), httpMethod);
+            }
+
+            // if there is no route present try to locate a route that matches a different HTTP method
+            Set<io.micronaut.http.HttpMethod> existingRoutes = router
+                    .findAny(request.getUri().toString())
+                    .map(UriRouteMatch::getHttpMethod)
+                    .collect(Collectors.toSet());
+
+            if (!existingRoutes.isEmpty()) {
+                if (LOG.isDebugEnabled()) {
+                    LOG.debug("Method not allowed for URI {} and method {}", request.getUri(), httpMethod);
+                }
+                Optional<RouteMatch<Object>> statusRoute = router.route(HttpStatus.METHOD_NOT_ALLOWED);
+                if (statusRoute.isPresent()) {
+                    route = statusRoute.get();
+                } else {
+                    VndError error = newError(request, "Method [" + httpMethod + "] not allowed. Allowed methods: " + existingRoutes);
+
+                    MutableHttpResponse<Object> defaultResponse = io.micronaut.http.HttpResponse.notAllowed(existingRoutes);
+
+                    if(io.micronaut.http.HttpMethod.permitsRequestBody(request.getMethod())) {
+                        defaultResponse.body(error);
+                    }
+                    emitDefaultErrorResponse(ctx, request, defaultResponse);
+                    return;
+                }
+
+            } else {
+
+                Optional<? extends FileCustomizableResponseType> optionalFile = Optional.empty();
+                Optional<URL> optionalUrl = staticResourceResolver.resolve(requestPath);
+                if (optionalUrl.isPresent()) {
+                    URL url = optionalUrl.get();
+                    File file = new File(url.getPath());
+                    if (file.exists()) {
+                        if (!file.isDirectory() && file.canRead()) {
+                            optionalFile = Optional.of(new NettySystemFileCustomizableResponseType(file));
+                        }
+                    } else {
+                        optionalFile = Optional.of(new NettyStreamedFileCustomizableResponseType(url));
+                    }
+                }
+
+                if (optionalFile.isPresent()) {
+                    route = new BasicObjectRouteMatch(optionalFile.get());
+                } else {
+                    Optional<RouteMatch<Object>> statusRoute = router.route(HttpStatus.NOT_FOUND);
+                    if (statusRoute.isPresent()) {
+                        route = statusRoute.get();
+                    } else {
+                        emitDefaultNotFoundResponse(ctx, request);
+                        return;
+                    }
+                }
+
+            }
+        } else {
+            route = routeMatch.get();
+        }
+        // Check that the route is an accepted content type
+        MediaType contentType = request.getContentType().orElse(null);
+        if (!route.accept(contentType)) {
+            if (LOG.isDebugEnabled()) {
+                LOG.debug("Matched route is not a supported media type: {}", contentType);
+            }
+            Optional<RouteMatch<Object>> statusRoute = router.route(HttpStatus.UNSUPPORTED_MEDIA_TYPE);
+            if (statusRoute.isPresent()) {
+                route = statusRoute.get();
+            } else {
+                VndError error = newError(request, "Unsupported Media Type: " + contentType);
+                MutableHttpResponse<Object> res = io.micronaut.http.HttpResponse.status(HttpStatus.UNSUPPORTED_MEDIA_TYPE)
+                        .body(error);
+                emitDefaultErrorResponse(ctx, request, res);
+                return;
+            }
+
+        }
+        if (LOG.isDebugEnabled()) {
+            if (route instanceof MethodBasedRouteMatch) {
+                LOG.debug("Matched route {} - {} to controller {}", httpMethod, requestPath, ((MethodBasedRouteMatch) route).getDeclaringType().getName());
+            } else {
+                LOG.debug("Matched route {} - {}", httpMethod, requestPath);
+            }
+        }
+        // all ok proceed to try and execute the route
+        handleRouteMatch(route, (NettyHttpRequest) request, ctx);
+
+    }
+
+    private void emitDefaultNotFoundResponse(ChannelHandlerContext ctx, io.micronaut.http.HttpRequest<?> request) {
+        VndError error = newError(request, "Page Not Found");
+        MutableHttpResponse<Object> res = io.micronaut.http.HttpResponse.notFound()
+                .body(error);
+        emitDefaultErrorResponse(ctx, request, res);
+    }
+
+    private VndError newError(io.micronaut.http.HttpRequest<?> request, String message) {
+        URI uri = request.getUri();
+        return new VndError(message)
+                .link(Link.SELF, Link.of(uri));
     }
 
     @Override
@@ -251,7 +349,7 @@
             }
         } else {
             Optional<ExceptionHandler> exceptionHandler = beanLocator
-                .findBean(ExceptionHandler.class, Qualifiers.byTypeArguments(cause.getClass(), Object.class));
+                    .findBean(ExceptionHandler.class, Qualifiers.byTypeArguments(cause.getClass(), Object.class));
 
             if (exceptionHandler.isPresent()) {
                 ExceptionHandler handler = exceptionHandler.get();
@@ -273,137 +371,6 @@
         }
     }
 
-    @Override
-    protected void channelRead0(ChannelHandlerContext ctx, io.micronaut.http.HttpRequest<?> request) throws Exception {
-        ctx.channel().config().setAutoRead(false);
-        io.micronaut.http.HttpMethod httpMethod = request.getMethod();
-        String requestPath = request.getPath();
-
-        if (LOG.isDebugEnabled()) {
-            LOG.debug("Matching route {} - {}", httpMethod, requestPath);
-        }
-
-        Optional<UriRouteMatch<Object>> routeMatch = Optional.empty();
-
-        List<UriRouteMatch<Object>> uriRoutes = router
-            .find(httpMethod, requestPath)
-            .filter((match) -> match.test(request))
-            .collect(StreamUtils.minAll(
-                Comparator.comparingInt((match) -> match.getVariables().size()),
-                Collectors.toList()));
-
-        if (uriRoutes.size() > 1) {
-            throw new DuplicateRouteException(requestPath, uriRoutes);
-        } else if (uriRoutes.size() == 1) {
-            routeMatch = Optional.of(uriRoutes.get(0));
-        }
-
-        RouteMatch<?> route;
-
-        if (!routeMatch.isPresent()) {
-            if (LOG.isDebugEnabled()) {
-                LOG.debug("No matching route found for URI {} and method {}", request.getUri(), httpMethod);
-            }
-
-            // if there is no route present try to locate a route that matches a different HTTP method
-            Set<io.micronaut.http.HttpMethod> existingRoutes = router
-                .findAny(request.getUri().toString())
-                .map(UriRouteMatch::getHttpMethod)
-                .collect(Collectors.toSet());
-
-            if (!existingRoutes.isEmpty()) {
-                if (LOG.isDebugEnabled()) {
-                    LOG.debug("Method not allowed for URI {} and method {}", request.getUri(), httpMethod);
-                }
-                Optional<RouteMatch<Object>> statusRoute = router.route(HttpStatus.METHOD_NOT_ALLOWED);
-                if (statusRoute.isPresent()) {
-                    route = statusRoute.get();
-                } else {
-                    VndError error = newError(request, "Method [" + httpMethod + "] not allowed. Allowed methods: " + existingRoutes);
-
-                    MutableHttpResponse<Object> defaultResponse = io.micronaut.http.HttpResponse.notAllowed(existingRoutes);
-
-                    if (io.micronaut.http.HttpMethod.permitsRequestBody(request.getMethod())) {
-                        defaultResponse.body(error);
-                    }
-                    emitDefaultErrorResponse(ctx, request, defaultResponse);
-                    return;
-                }
-
-            } else {
-
-                Optional<? extends FileCustomizableResponseType> optionalFile = Optional.empty();
-                Optional<URL> optionalUrl = staticResourceResolver.resolve(requestPath);
-                if (optionalUrl.isPresent()) {
-                    URL url = optionalUrl.get();
-                    File file = new File(url.getPath());
-                    if (file.exists()) {
-                        if (!file.isDirectory() && file.canRead()) {
-                            optionalFile = Optional.of(new NettySystemFileCustomizableResponseType(file));
-                        }
-                    } else {
-                        optionalFile = Optional.of(new NettyStreamedFileCustomizableResponseType(url));
-                    }
-                }
-
-                if (optionalFile.isPresent()) {
-                    route = new BasicObjectRouteMatch(optionalFile.get());
-                } else {
-                    Optional<RouteMatch<Object>> statusRoute = router.route(HttpStatus.NOT_FOUND);
-                    if (statusRoute.isPresent()) {
-                        route = statusRoute.get();
-                    } else {
-                        emitDefaultNotFoundResponse(ctx, request);
-                        return;
-                    }
-                }
-
-            }
-        } else {
-            route = routeMatch.get();
-        }
-        // Check that the route is an accepted content type
-        MediaType contentType = request.getContentType().orElse(null);
-        if (!route.accept(contentType)) {
-            if (LOG.isDebugEnabled()) {
-                LOG.debug("Matched route is not a supported media type: {}", contentType);
-            }
-            Optional<RouteMatch<Object>> statusRoute = router.route(HttpStatus.UNSUPPORTED_MEDIA_TYPE);
-            if (statusRoute.isPresent()) {
-                route = statusRoute.get();
-            } else {
-                VndError error = newError(request, "Unsupported Media Type: " + contentType);
-                MutableHttpResponse<Object> res = io.micronaut.http.HttpResponse.status(HttpStatus.UNSUPPORTED_MEDIA_TYPE)
-                    .body(error);
-                emitDefaultErrorResponse(ctx, request, res);
-                return;
-            }
-
-        }
-        if (LOG.isDebugEnabled()) {
-            if (route instanceof MethodBasedRouteMatch) {
-                LOG.debug("Matched route {} - {} to controller {}", httpMethod, requestPath, ((MethodBasedRouteMatch) route).getDeclaringType().getName());
-            } else {
-                LOG.debug("Matched route {} - {}", httpMethod, requestPath);
-            }
-        }
-        // all ok proceed to try and execute the route
-        handleRouteMatch(route, (NettyHttpRequest) request, ctx);
-
-    }
-
-    private void emitDefaultNotFoundResponse(ChannelHandlerContext ctx, io.micronaut.http.HttpRequest<?> request) {
-        VndError error = newError(request, "Page Not Found");
-        MutableHttpResponse<Object> res = io.micronaut.http.HttpResponse.notFound()
-            .body(error);
-        emitDefaultErrorResponse(ctx, request, res);
-    }
-
-    private VndError newError(io.micronaut.http.HttpRequest<?> request, String message) {
-        URI uri = request.getUri();
-        return new VndError(message)
-            .link(Link.SELF, Link.of(uri));
-    }
 
     private MutableHttpResponse errorResultToResponse(Object result) {
         MutableHttpResponse<?> response;
@@ -413,16 +380,16 @@
             response = (MutableHttpResponse) result;
         } else {
             response = io.micronaut.http.HttpResponse.serverError()
-                .body(result);
+                    .body(result);
             MediaType.fromType(result.getClass()).ifPresent(response::contentType);
         }
         return response;
     }
 
     private void handleRouteMatch(
-        RouteMatch<?> route,
-        NettyHttpRequest<?> request,
-        ChannelHandlerContext context) {
+            RouteMatch<?> route,
+            NettyHttpRequest<?> request,
+            ChannelHandlerContext context) {
         // Set the matched route on the request
         request.setMatchedRoute(route);
 
@@ -440,10 +407,10 @@
         if (!route.isExecutable() && io.micronaut.http.HttpMethod.permitsRequestBody(request.getMethod()) && nativeRequest instanceof StreamedHttpRequest) {
             Optional<MediaType> contentType = request.getContentType();
             HttpContentProcessor<?> processor = contentType.flatMap(type ->
-                beanLocator.findBean(HttpContentSubscriberFactory.class,
-                    new ConsumesMediaTypeQualifier<>(type))
+                    beanLocator.findBean(HttpContentSubscriberFactory.class,
+                            new ConsumesMediaTypeQualifier<>(type))
             ).map(factory ->
-                factory.build(request)
+                    factory.build(request)
             ).orElse(new DefaultHttpContentProcessor(request, serverConfiguration));
 
             processor.subscribe(buildSubscriber(request, context, route));
@@ -454,14 +421,10 @@
         }
     }
 
-<<<<<<< HEAD
-    private Subscriber<Object> buildSubscriber(NettyHttpRequest request, ChannelHandlerContext context, RouteMatch<?> finalRoute) {
-=======
 
     private Subscriber<Object> buildSubscriber(NettyHttpRequest request,
                                                ChannelHandlerContext context,
                                                RouteMatch<?> finalRoute) {
->>>>>>> 161bf9c7
         return new CompletionAwareSubscriber<Object>() {
             RouteMatch<?> routeMatch = finalRoute;
             AtomicBoolean executed = new AtomicBoolean(false);
@@ -556,10 +519,10 @@
                                     Optional body = request.getBody();
                                     if (body.isPresent()) {
                                         routeMatch = routeMatch.fulfill(
-                                            Collections.singletonMap(
-                                                bodyArgumentName,
-                                                body.get()
-                                            )
+                                                Collections.singletonMap(
+                                                        bodyArgumentName,
+                                                        body.get()
+                                                )
                                         );
                                     }
                                 }
@@ -582,18 +545,6 @@
                 }
             }
 
-<<<<<<< HEAD
-            private NettyPart createPart(FileUpload fileUpload) {
-                return new NettyPart(
-                    fileUpload,
-                    serverConfiguration.getMultipart(),
-                    ioExecutor,
-                    subscription
-                );
-            }
-
-=======
->>>>>>> 161bf9c7
             @Override
             protected void doOnError(Throwable t) {
                 try {
@@ -618,6 +569,7 @@
         };
     }
 
+
     private RouteMatch<?> prepareRouteForExecution(RouteMatch<?> route, NettyHttpRequest<?> request) {
         ChannelHandlerContext context = request.getChannelHandlerContext();
         // Select the most appropriate Executor
@@ -630,10 +582,10 @@
 
         route = route.decorate(finalRoute -> {
             MediaType defaultResponseMediaType = finalRoute
-                .getProduces()
-                .stream()
-                .findFirst()
-                .orElse(MediaType.APPLICATION_JSON_TYPE);
+                    .getProduces()
+                    .stream()
+                    .findFirst()
+                    .orElse(MediaType.APPLICATION_JSON_TYPE);
 
             Publisher<? extends io.micronaut.http.HttpResponse<?>> finalPublisher;
             AtomicReference<io.micronaut.http.HttpRequest<?>> requestReference = new AtomicReference<>(request);
@@ -656,16 +608,16 @@
                             if (javaReturnType != void.class) {
                                 // handle re-mapping of errors
                                 result = router.route(HttpStatus.NOT_FOUND)
-                                    .map((match) -> requestArgumentSatisfier.fulfillArgumentRequirements(match, httpRequest, true))
-                                    .filter(RouteMatch::isExecutable)
-                                    .map(RouteMatch::execute)
-                                    .map(Object.class::cast)
-                                    .orElse(NettyHttpResponse.getOr(request, io.micronaut.http.HttpResponse.notFound()));
+                                        .map((match) -> requestArgumentSatisfier.fulfillArgumentRequirements(match, httpRequest, true))
+                                        .filter(RouteMatch::isExecutable)
+                                        .map(RouteMatch::execute)
+                                        .map(Object.class::cast)
+                                        .orElse(NettyHttpResponse.getOr(request, io.micronaut.http.HttpResponse.notFound()));
                                 if (result instanceof MutableHttpResponse) {
                                     response = (MutableHttpResponse<?>) result;
                                 } else {
                                     response = io.micronaut.http.HttpResponse.status(HttpStatus.NOT_FOUND)
-                                        .body(result);
+                                            .body(result);
                                 }
                             } else {
                                 response = NettyHttpResponse.getOr(request, io.micronaut.http.HttpResponse.ok());
@@ -675,21 +627,23 @@
                             if (status.getCode() >= 400) {
                                 // handle re-mapping of errors
                                 result = router.route(status)
-                                    .map((match) -> requestArgumentSatisfier.fulfillArgumentRequirements(match, httpRequest, true))
-                                    .filter(RouteMatch::isExecutable)
-                                    .map(RouteMatch::execute)
-                                    .map(Object.class::cast)
-                                    .orElse(result);
+                                        .map((match) -> requestArgumentSatisfier.fulfillArgumentRequirements(match, httpRequest, true))
+                                        .filter(RouteMatch::isExecutable)
+                                        .map(RouteMatch::execute)
+                                        .map(Object.class::cast)
+                                        .orElse(result);
                             }
                             if (result instanceof MutableHttpResponse) {
                                 response = (MutableHttpResponse<?>) result;
                             } else {
                                 response = io.micronaut.http.HttpResponse.status(status)
-                                    .body(result);
+                                        .body(result);
                             }
-                        } else if (result instanceof HttpStatus) {
+                        }
+                        else if(result instanceof HttpStatus) {
                             response = io.micronaut.http.HttpResponse.status((HttpStatus) result);
-                        } else {
+                        }
+                        else {
                             response = io.micronaut.http.HttpResponse.ok(result);
                         }
 
@@ -702,7 +656,7 @@
                 return completableFuture;
             });
 
-            finalPublisher = filterPublisher(request, requestReference, routePublisher);
+            finalPublisher = filterPublisher(request,requestReference, routePublisher);
 
             finalPublisher.subscribe(new CompletionAwareSubscriber<io.micronaut.http.HttpResponse<?>>() {
                 @Override
@@ -732,9 +686,9 @@
     }
 
     private Publisher<? extends io.micronaut.http.HttpResponse<?>> filterPublisher(
-        io.micronaut.http.HttpRequest<?> request,
-        AtomicReference<io.micronaut.http.HttpRequest<?>> requestReference,
-        Publisher<MutableHttpResponse<?>> routePublisher) {
+            io.micronaut.http.HttpRequest<?> request,
+            AtomicReference<io.micronaut.http.HttpRequest<?>> requestReference,
+            Publisher<MutableHttpResponse<?>> routePublisher) {
         Publisher<? extends io.micronaut.http.HttpResponse<?>> finalPublisher;
         List<HttpFilter> filters = new ArrayList<>(router.findFilters(request));
         if (!filters.isEmpty()) {
@@ -764,11 +718,11 @@
     }
 
     private void processResponse(
-        ChannelHandlerContext context,
-        NettyHttpRequest<?> request,
-        NettyHttpResponse<?> defaultResponse,
-        MediaType defaultResponseMediaType,
-        RouteMatch<?> route) {
+            ChannelHandlerContext context,
+            NettyHttpRequest<?> request,
+            NettyHttpResponse<?> defaultResponse,
+            MediaType defaultResponseMediaType,
+            RouteMatch<?> route) {
         Optional<?> optionalBody = defaultResponse.getBody();
         FullHttpResponse nativeResponse = defaultResponse.getNativeResponse();
         boolean isChunked = HttpUtil.isTransferEncodingChunked(nativeResponse);
@@ -802,11 +756,11 @@
 
                 // adapt the publisher to produce HTTP content
                 writeHttpContentChunkByChunk(
-                    context,
-                    request,
-                    nativeResponse,
-                    responseMediaType.orElse(defaultResponseMediaType),
-                    publisher);
+                        context,
+                        request,
+                        nativeResponse,
+                        responseMediaType.orElse(defaultResponseMediaType),
+                        publisher);
             } else {
                 // if the transfer encoding is not chunked then we must send a content length header so subscribe the
                 // publisher, encode the result as a io.netty.handler.codec.http.FullHttpResponse
@@ -824,9 +778,10 @@
                         protected void onComplete(Object message) {
                             try {
                                 boolean isOpen = context.channel().isOpen();
-                                if (!isOpen) {
+                                if(!isOpen) {
                                     subscription.cancel();
-                                } else if (message != null) {
+                                }
+                                else if (message != null) {
 
                                     Object body;
                                     FullHttpResponse fullHttpResponse;
@@ -873,7 +828,7 @@
                                 }
                             } finally {
                                 // final read required to complete request
-                                if (context.channel().isOpen()) {
+                                if(context.channel().isOpen()) {
                                     context.read();
                                 }
                             }
@@ -882,11 +837,11 @@
                 } else {
                     // unbound publisher, we cannot know the content length, so we write chunk by chunk
                     writeHttpContentChunkByChunk(
-                        context,
-                        request,
-                        nativeResponse,
-                        responseMediaType.orElse(defaultResponseMediaType),
-                        publisher);
+                            context,
+                            request,
+                            nativeResponse,
+                            responseMediaType.orElse(defaultResponseMediaType),
+                            publisher);
                 }
             }
         } else {
@@ -896,20 +851,21 @@
     }
 
     private void writeHttpResponse(
-        ChannelHandlerContext context,
-        NettyHttpRequest<?> request,
-        NettyHttpResponse<?> response,
-        MediaType responseType) {
+            ChannelHandlerContext context,
+            NettyHttpRequest<?> request,
+            NettyHttpResponse<?> response,
+            MediaType responseType) {
         Object body = response.getBody().orElse(null);
         if (body != null) {
             MediaTypeCodec codec = mediaTypeCodecRegistry.findCodec(
-                responseType,
-                body.getClass()
+                    responseType,
+                    body.getClass()
             ).orElse(new TextPlainCodec(serverConfiguration.getDefaultCharset()));
             writeSingleMessage(context, request, response.getNativeResponse(), body, codec, responseType);
-        } else {
+        }
+        else {
             writeNettyResponseAndCloseChannel(
-                context, request, response.getNativeResponse()
+                    context, request, response.getNativeResponse()
             );
         }
     }
@@ -917,8 +873,9 @@
     @SuppressWarnings("unchecked")
     private Publisher<Object> convertPublisher(Object body, Class<?> bodyType) {
         return ConversionService.SHARED.convert(body, Publisher.class)
-            .orElseThrow(() -> new IllegalArgumentException("Unsupported Reactive type: " + bodyType));
-    }
+                .orElseThrow(() -> new IllegalArgumentException("Unsupported Reactive type: " + bodyType));
+    }
+
 
     void writeDefaultErrorResponse(ChannelHandlerContext ctx, NettyHttpRequest nettyHttpRequest, Throwable cause) {
         if (LOG.isErrorEnabled()) {
@@ -926,7 +883,7 @@
         }
 
         NettyHttpResponse error = (NettyHttpResponse) io.micronaut.http.HttpResponse.serverError()
-            .body(new VndError("Internal Server Error: " + cause.getMessage()));
+                .body(new VndError("Internal Server Error: " + cause.getMessage()));
         emitDefaultErrorResponse(ctx, nettyHttpRequest, error);
     }
 
@@ -941,9 +898,9 @@
     }
 
     private void emitDefaultErrorResponse(
-        ChannelHandlerContext ctx,
-        io.micronaut.http.HttpRequest<?> request,
-        MutableHttpResponse<Object> defaultResponse) {
+            ChannelHandlerContext ctx,
+            io.micronaut.http.HttpRequest<?> request,
+            MutableHttpResponse<Object> defaultResponse) {
         Publisher<MutableHttpResponse<?>> notAllowedResponse = Publishers.just(defaultResponse);
         AtomicReference<io.micronaut.http.HttpRequest<?>> reference = new AtomicReference<>(request);
         notAllowedResponse = (Publisher<MutableHttpResponse<?>>) filterPublisher(request, reference, notAllowedResponse);
@@ -956,10 +913,10 @@
             @Override
             protected void doOnNext(MutableHttpResponse<?> message) {
                 writeHttpResponse(
-                    ctx,
-                    (NettyHttpRequest) reference.get(),
-                    (NettyHttpResponse) message,
-                    MediaType.APPLICATION_VND_ERROR_TYPE);
+                        ctx,
+                        (NettyHttpRequest)reference.get(),
+                        (NettyHttpResponse)message,
+                        MediaType.APPLICATION_VND_ERROR_TYPE);
             }
 
             @Override
@@ -978,11 +935,11 @@
     }
 
     private void writeHttpContentChunkByChunk(
-        ChannelHandlerContext context,
-        NettyHttpRequest<?> request,
-        FullHttpResponse nativeResponse,
-        MediaType mediaType,
-        Publisher<Object> publisher) {
+            ChannelHandlerContext context,
+            NettyHttpRequest<?> request,
+            FullHttpResponse nativeResponse,
+            MediaType mediaType,
+            Publisher<Object> publisher) {
 
         Publisher<HttpContent> httpContentPublisher = Publishers.map(publisher, message -> {
             if (message instanceof ByteBuf) {
@@ -1002,7 +959,7 @@
             } else {
 
                 MediaTypeCodec codec = mediaTypeCodecRegistry.findCodec(mediaType, message.getClass()).orElse(
-                    new TextPlainCodec(serverConfiguration.getDefaultCharset()));
+                        new TextPlainCodec(serverConfiguration.getDefaultCharset()));
 
                 ByteBuffer encoded = codec.encode(message, new NettyByteBufferFactory(context.alloc()));
                 return new DefaultHttpContent((ByteBuf) encoded.asNativeBuffer());
@@ -1014,18 +971,18 @@
             httpContentPublisher = Publishers.onComplete(httpContentPublisher, () -> {
                 CompletableFuture<Void> future = new CompletableFuture<>();
                 if (request == null || !request.getHeaders().isKeepAlive()) {
-                    if (context.channel().isOpen()) {
+                    if(context.channel().isOpen()) {
 
                         context.pipeline()
-                            .writeAndFlush(new DefaultFullHttpResponse(HttpVersion.HTTP_1_1, HttpResponseStatus.NO_CONTENT))
-                            .addListener(f -> {
-                                    if (f.isSuccess()) {
-                                        future.complete(null);
-                                    } else {
-                                        future.completeExceptionally(f.cause());
-                                    }
-                                }
-                            );
+                                .writeAndFlush(new DefaultFullHttpResponse(HttpVersion.HTTP_1_1, HttpResponseStatus.NO_CONTENT))
+                                .addListener(f -> {
+                                            if (f.isSuccess()) {
+                                                future.complete(null);
+                                            } else {
+                                                future.completeExceptionally(f.cause());
+                                            }
+                                        }
+                                );
                     }
                 }
                 return future;
@@ -1037,22 +994,23 @@
         headers.add(HttpHeaderNames.TRANSFER_ENCODING, HttpHeaderValues.CHUNKED);
         headers.add(HttpHeaderNames.CONTENT_TYPE, mediaType);
         writeNettyResponseAndCloseChannel(
-            context,
-            request,
-            streamedResponse
+                context,
+                request,
+                streamedResponse
         );
     }
 
     private void writeSingleMessage(
-        ChannelHandlerContext context,
-        io.micronaut.http.HttpRequest<?> request,
-        FullHttpResponse nativeResponse,
-        Object message,
-        MediaTypeCodec codec,
-        MediaType mediaType) {
-        if (message == null) {
+            ChannelHandlerContext context,
+            io.micronaut.http.HttpRequest<?> request,
+            FullHttpResponse nativeResponse,
+            Object message,
+            MediaTypeCodec codec,
+            MediaType mediaType) {
+        if(message == null) {
             throw new IllegalStateException("Response publisher emitted null result");
-        } else {
+        }
+        else {
             FullHttpResponse newResponse = encodeFullResponseBody(context, nativeResponse, message, codec, mediaType);
             writeNettyResponseAndCloseChannel(context, request, newResponse);
         }
@@ -1086,11 +1044,13 @@
     }
 
     private void writeNettyResponseAndCloseChannel(
-        ChannelHandlerContext context,
-        io.micronaut.http.HttpRequest<?> request,
-        io.netty.handler.codec.http.HttpResponse nettyResponse) {
+            ChannelHandlerContext context,
+            io.micronaut.http.HttpRequest<?> request,
+            io.netty.handler.codec.http.HttpResponse nettyResponse) {
 
         context.writeAndFlush(nettyResponse)
-            .addListener(new DefaultCloseHandler(context, request, nettyResponse.status().code()));
-    }
+                .addListener(new DefaultCloseHandler(context, request, nettyResponse.status().code()));
+    }
+
+
 }