/*
 * Copyright 2017-2018 original authors
 *
 * Licensed under the Apache License, Version 2.0 (the "License");
 * you may not use this file except in compliance with the License.
 * You may obtain a copy of the License at
 *
 * http://www.apache.org/licenses/LICENSE-2.0
 *
 * Unless required by applicable law or agreed to in writing, software
 * distributed under the License is distributed on an "AS IS" BASIS,
 * WITHOUT WARRANTIES OR CONDITIONS OF ANY KIND, either express or implied.
 * See the License for the specific language governing permissions and
 * limitations under the License.
 */

package io.micronaut.http.uri;

import java.util.*;
import java.util.regex.Matcher;
import java.util.regex.Pattern;
import java.util.stream.Collectors;

/**
 * Extends {@link UriTemplate} and adds the ability to match a URI to a given template using the
 * {@link #match(java.net.URI)} method.
 *
 * @author Graeme Rocher
 * @since 1.0
 */
public class UriMatchTemplate extends UriTemplate implements UriMatcher {

    protected static final String VARIABLE_MATCH_PATTERN = "([^\\/\\?#&;\\+]";
    protected StringBuilder pattern;
    protected List<UriMatchVariable> variables;
    private final Pattern matchPattern;
    private final boolean isRoot;

    /**
     * Construct a new URI template for the given template.
     *
     * @param templateString The template string
     */
    public UriMatchTemplate(CharSequence templateString) {
        this(templateString, new Object[0]);
    }

    /**
     * Construct a new URI template for the given template.
     *
     * @param templateString  The template string
     * @param parserArguments The parsed arguments
     */
    protected UriMatchTemplate(CharSequence templateString, Object... parserArguments) {
        super(templateString, parserArguments);
        this.matchPattern = Pattern.compile(pattern.toString());
        String tmpl = templateString.toString();
        int len = tmpl.length();
        this.isRoot = len == 0 || (len == 1 && tmpl.charAt(0) == '/');
        // cleanup / reduce memory consumption
        this.pattern = null;
    }

    /**
     * @param templateString    The template
     * @param segments          The list of segments
     * @param matchPattern      The match pattern
     * @param variables         The variables
     */
    protected UriMatchTemplate(CharSequence templateString, List<PathSegment> segments, Pattern matchPattern, List<UriMatchVariable> variables) {
        super(templateString.toString(), segments);
        this.matchPattern = matchPattern;
        this.variables = variables;
        String tmpl = templateString.toString();
        int len = tmpl.length();
        this.isRoot = len == 0 || (len == 1 && tmpl.charAt(0) == '/');
    }

    /**
     * @param uriTemplate       The template
     * @param newSegments       The list of new segments
     * @param newPattern        The list of new patters
     * @param variables         The variables
     * @return An instance of {@link UriMatchTemplate}
     */
    protected UriMatchTemplate newUriMatchTemplate(CharSequence uriTemplate, List<PathSegment> newSegments, Pattern newPattern, List<UriMatchVariable> variables) {
        return new UriMatchTemplate(uriTemplate, newSegments, newPattern, variables);
    }

    /**
     * @return The variables this template expects
     */
    public List<String> getVariableNames() {
        return variables.stream().map(UriMatchVariable::getName).collect(Collectors.toList());
    }

    /**
     * @return The variables this template expects
     */
    public List<UriMatchVariable> getVariables() {
        return Collections.unmodifiableList(variables);
    }


    /**
     * Match the given URI string.
     *
     * @param uri The uRI
     * @return True if it matches
     */
    @Override
    public Optional<UriMatchInfo> match(String uri) {
        if (uri == null) {
            throw new IllegalArgumentException("Argument 'uri' cannot be null");
        }
        if (uri.length() > 1 && uri.charAt(uri.length() - 1) == '/') {
            uri = uri.substring(0, uri.length() - 1);
        }

        int len = uri.length();
        if (isRoot && (len == 0 || (len == 1 && uri.charAt(0) == '/'))) {
            return Optional.of(new DefaultUriMatchInfo(uri, Collections.emptyMap(), variables));
        }
        //Remove any url parameters before matching
        int parameterIndex = uri.indexOf('?');
        if (parameterIndex > -1) {
            uri = uri.substring(0, parameterIndex);
        }
        Matcher matcher = matchPattern.matcher(uri);
        if (matcher.matches()) {
            if (variables.isEmpty()) {
                return Optional.of(new DefaultUriMatchInfo(uri, Collections.emptyMap(), variables));
            } else {
                Map<String, Object> variableMap = new LinkedHashMap<>();
                int count = matcher.groupCount();
                for (int j = 0; j < variables.size(); j++) {
                    int index = (j * 2) + 2;
                    if (index > count) {
                        break;
                    }
                    UriMatchVariable variable = variables.get(j);
                    String value = matcher.group(index);
                    variableMap.put(variable.getName(), value);
                }
                return Optional.of(new DefaultUriMatchInfo(uri, variableMap, variables));
            }
        }
        return Optional.empty();
    }

    @Override
    public UriMatchTemplate nest(CharSequence uriTemplate) {
        return (UriMatchTemplate) super.nest(uriTemplate);
    }

    /**
     * Create a new {@link UriTemplate} for the given URI.
     *
     * @param uri The URI
     * @return The template
     */
    public static UriMatchTemplate of(String uri) {
        return new UriMatchTemplate(uri);
    }

    @Override
    protected UriTemplate newUriTemplate(CharSequence uriTemplate, List<PathSegment> newSegments) {
        Pattern newPattern = Pattern.compile(this.matchPattern.toString() + pattern.toString());
        pattern = null;
        return newUriMatchTemplate(normalizeNested(toString(), uriTemplate), newSegments, newPattern, new ArrayList<>(variables));
    }

    @Override
    protected UriTemplateParser createParser(String templateString, Object... parserArguments) {
        this.pattern = new StringBuilder();
        if (this.variables == null) {
            this.variables = new ArrayList<>();
        }
        return new UriMatchTemplateParser(templateString, this);
    }

    /**
     * The default {@link UriMatchInfo} implementation.
     */
    protected static class DefaultUriMatchInfo implements UriMatchInfo {

        private final String uri;
        private final Map<String, Object> variableValues;
        private final List<UriMatchVariable> variables;

        /**
<<<<<<< HEAD
         * @param uri       The URI
         * @param variableValues Actual variable values
         * @param variables Information about the URI template's expected variables
=======
         * @param uri            The URI
         * @param variableValues The map of variable names with values
         * @param variables      The variables
>>>>>>> 595f1621
         */
        protected DefaultUriMatchInfo(String uri, Map<String, Object> variableValues, List<UriMatchVariable> variables) {
            this.uri = uri;
            this.variableValues = variableValues;
            this.variables = variables;
        }

        @Override
        public String getUri() {
            return uri;
        }

        @Override
        public Map<String, Object> getVariableValues() {
            return variableValues;
        }

        @Override
        public List<UriMatchVariable> getVariables() {
            return Collections.unmodifiableList(variables);
        }

        @Override
        public boolean equals(Object o) {
            if (this == o) {
                return true;
            }
            if (o == null || getClass() != o.getClass()) {
                return false;
            }

            DefaultUriMatchInfo that = (DefaultUriMatchInfo) o;
            return uri.equals(that.uri) && variables.equals(that.variables);
        }

        @Override
        public String toString() {
            return getUri();
        }

        @Override
        public int hashCode() {
            int result = uri.hashCode();
            result = 31 * result + variables.hashCode();
            return result;
        }
    }

    /**
     * <p>Extended version of {@link UriTemplate.UriTemplateParser} that builds a regular expression to match a path.
     * Note that fragments (#) and queries (?) are ignored for the purposes of matching.</p>
     */
    protected static class UriMatchTemplateParser extends UriTemplateParser {

        final UriMatchTemplate matchTemplate;

        /**
         * @param templateText  The template
         * @param matchTemplate The Uri match template
         */
        protected UriMatchTemplateParser(String templateText, UriMatchTemplate matchTemplate) {
            super(templateText);
            this.matchTemplate = matchTemplate;
        }

        /**
         * @return The URI match template
         */
        public UriMatchTemplate getMatchTemplate() {
            return matchTemplate;
        }

        @Override
        protected void addRawContentSegment(List<PathSegment> segments, String value, boolean isQuerySegment) {
            matchTemplate.pattern.append(Pattern.quote(value));
            super.addRawContentSegment(segments, value, isQuerySegment);
        }

        @Override
        protected void addVariableSegment(List<PathSegment> segments,
                                          String variable,
                                          String prefix,
                                          String delimiter,
                                          boolean encode,
                                          boolean repeatPrefix,
                                          String modifierStr,
                                          char modifierChar,
                                          char operator,
                                          String previousDelimiter, boolean isQuerySegment) {
            matchTemplate.variables.add(new UriMatchVariable(variable, modifierChar, operator));
            StringBuilder pattern = matchTemplate.pattern;
            int modLen = modifierStr.length();
            boolean hasModifier = modifierChar == ':' && modLen > 0;
            String operatorPrefix = "";
            String operatorQuantifier = "";
            String variableQuantifier = "+?)";
            String variablePattern = getVariablePattern(variable, operator);
            if (hasModifier) {
                char firstChar = modifierStr.charAt(0);
                if (firstChar == '?') {
                    operatorQuantifier = "";
                } else if (modifierStr.chars().allMatch(Character::isDigit)) {
                    variableQuantifier = "{1," + modifierStr + "})";
                } else {

                    char lastChar = modifierStr.charAt(modLen - 1);
                    if (lastChar == '*' ||
                        (modLen > 1 && lastChar == '?' && (modifierStr.charAt(modLen - 2) == '*' || modifierStr.charAt(modLen - 2) == '+'))) {
                        operatorQuantifier = "?";
                    }
                    if (operator == '/' || operator == '.') {
                        variablePattern = "(" + ((firstChar == '^') ? modifierStr.substring(1) : modifierStr) + ")";
                    } else {
                        operatorPrefix = "(";
                        variablePattern = ((firstChar == '^') ? modifierStr.substring(1) : modifierStr) + ")";
                    }
                    variableQuantifier = "";
                }
            }

            boolean operatorAppended = false;

            switch (operator) {
                case '.':
                case '/':
                    pattern.append("(")
                        .append(operatorPrefix)
                        .append("\\")
                        .append(String.valueOf(operator))
                        .append(operatorQuantifier);
                    operatorAppended = true;
                case '+':
                case '0': // no active operator
                    if (!operatorAppended) {
                        pattern.append("(").append(operatorPrefix);
                    }
                    pattern.append(variablePattern)
                        .append(variableQuantifier)
                        .append(")");
                    break;
                default:
                    // no-op
            }

            if (operator == '/' || modifierStr.equals("?")) {
                pattern.append("?");
            }
            super.addVariableSegment(segments, variable, prefix, delimiter, encode, repeatPrefix, modifierStr, modifierChar, operator, previousDelimiter, isQuerySegment);
        }

        /**
         * @param variable The variable
         * @param operator The operator
         * @return The variable match pattern
         */
        protected String getVariablePattern(String variable, char operator) {
            if (operator == '+') {
                // Allow reserved characters. See https://tools.ietf.org/html/rfc6570#section-3.2.3
                return "([\\S]";
            } else {
                return VARIABLE_MATCH_PATTERN;
            }
        }
    }
}<|MERGE_RESOLUTION|>--- conflicted
+++ resolved
@@ -189,15 +189,9 @@
         private final List<UriMatchVariable> variables;
 
         /**
-<<<<<<< HEAD
-         * @param uri       The URI
-         * @param variableValues Actual variable values
-         * @param variables Information about the URI template's expected variables
-=======
          * @param uri            The URI
          * @param variableValues The map of variable names with values
          * @param variables      The variables
->>>>>>> 595f1621
          */
         protected DefaultUriMatchInfo(String uri, Map<String, Object> variableValues, List<UriMatchVariable> variables) {
             this.uri = uri;
