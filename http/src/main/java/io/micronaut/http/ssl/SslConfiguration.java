/*
 * Copyright 2017-2018 original authors
 *
 * Licensed under the Apache License, Version 2.0 (the "License");
 * you may not use this file except in compliance with the License.
 * You may obtain a copy of the License at
 *
 * http://www.apache.org/licenses/LICENSE-2.0
 *
 * Unless required by applicable law or agreed to in writing, software
 * distributed under the License is distributed on an "AS IS" BASIS,
 * WITHOUT WARRANTIES OR CONDITIONS OF ANY KIND, either express or implied.
 * See the License for the specific language governing permissions and
 * limitations under the License.
 */

package io.micronaut.http.ssl;

import io.micronaut.core.util.StringUtils;
import io.micronaut.core.util.Toggleable;

import java.util.Optional;

/**
 * Configuration properties for SSL handling.
 *
 * @author James Kleeh
 * @since 1.0
 */
public class SslConfiguration implements Toggleable {
    /**
     * The prefix used to resolve this configuration.
     */
    public static final String PREFIX = "micronaut.ssl";

    private boolean enabled = false;
    private int port = 8443;
    private boolean buildSelfSigned = false;
    private KeyConfiguration key = new KeyConfiguration();
    private KeyStoreConfiguration keyStore = new KeyStoreConfiguration();
    private TrustStoreConfiguration trustStore = new TrustStoreConfiguration();
    private ClientAuthentication clientAuthentication;
    private String[] ciphers;
    private String[] protocols;
    private String protocol = "TLS";

    /**
     * @return Whether SSL is enabled.
     */
    @Override
    public boolean isEnabled() {
        return enabled;
    }

    /**
     * Whether SSL is enabled.
     *
     * @param enabled True if SSL is enabled
     */
    public void setEnabled(boolean enabled) {
        this.enabled = enabled;
    }

    /**
     * @return The default SSL port
     */
    public int getPort() {
        return port;
    }

    /**
     * @return Whether or not to build a self signed certificate
     */
    public boolean buildSelfSigned() {
        return buildSelfSigned;
    }

    /**
     * @return The type of client authentication
     */
    public Optional<ClientAuthentication> getClientAuthentication() {
        return Optional.ofNullable(clientAuthentication);
    }

    /**
     * @return Which SSL ciphers to use
     */
    public Optional<String[]> getCiphers() {
        return Optional.ofNullable(ciphers);
    }

    /**
     * @return Which protocols to use
     */
    public Optional<String[]> getProtocols() {
        return Optional.ofNullable(protocols);
    }

    /**
     * @return The configuration for the key
     */
    public KeyConfiguration getKey() {
        return key;
    }

    /**
     * @return The configuration for the key store
     */
    public KeyStoreConfiguration getKeyStore() {
        return keyStore;
    }

    /**
     * @return The configuration for the trust store
     */
    public TrustStoreConfiguration getTrustStore() {
        return trustStore;
    }

    /**
     * @return The protocol to use
     */
    public Optional<String> getProtocol() {
        return Optional.ofNullable(protocol);
    }

    /**
     * Sets the SSL port.
     *
     * @param port The port
     */
    public void setPort(int port) {
        this.port = port;
    }

    /**
     * Sets whether to build a self signed certificate.
     *
     * @param buildSelfSigned True if a certificate should be built
     */
    public void setBuildSelfSigned(boolean buildSelfSigned) {
        this.buildSelfSigned = buildSelfSigned;
    }

    /**
     * Sets the key configuration.
     * @param key The key configuration
     */
    public void setKey(KeyConfiguration key) {
        if (key != null) {
            this.key = key;
        }
    }

    /**
     * Sets the keystore configuration.
     *
     * @param keyStore The keystore configuration
     */
    public void setKeyStore(KeyStoreConfiguration keyStore) {
        if (keyStore != null) {
            this.keyStore = keyStore;
        }
    }

    /**
     * Sets the trust store configuration.
     *
     * @param trustStore The trust store.
     */
    public void setTrustStore(TrustStoreConfiguration trustStore) {
        this.trustStore = trustStore;
    }

    /**
     * Sets the client authentication mode.
     *
     * @param clientAuthentication The client authentication mode
     */
    public void setClientAuthentication(ClientAuthentication clientAuthentication) {
        this.clientAuthentication = clientAuthentication;
    }

    /**
     * Sets the ciphers to use.
     *
     * @param ciphers The ciphers
     */
    public void setCiphers(String[] ciphers) {
        this.ciphers = ciphers;
    }

    /**
     * Sets the protocols to use.
<<<<<<< HEAD
=======
     *
>>>>>>> df0a349f
     * @param protocols The protocols
     */
    public void setProtocols(String[] protocols) {
        this.protocols = protocols;
    }

    /**
<<<<<<< HEAD
     * Sets the protocol to use
=======
     * Sets the protocol to use.
     *
>>>>>>> df0a349f
     * @param protocol The protocol
     */
    public void setProtocol(String protocol) {
        if (!StringUtils.isNotEmpty(protocol)) {
            this.protocol = protocol;
        }
    }

    /**
     * Reads an existing config.
     *
     * @param defaultSslConfiguration The default SSL config
     * @param defaultKeyConfiguration The default key config
     * @param defaultKeyStoreConfiguration The default keystore config
     * @param defaultTrustStoreConfiguration The Default truststore config
     */
    protected final void readExisting(
            SslConfiguration defaultSslConfiguration,
            KeyConfiguration defaultKeyConfiguration,
            KeyStoreConfiguration defaultKeyStoreConfiguration,
            TrustStoreConfiguration defaultTrustStoreConfiguration) {
        if (defaultKeyConfiguration != null) {
            this.key = defaultKeyConfiguration;
        }
        if (defaultKeyStoreConfiguration != null) {
            this.keyStore = defaultKeyStoreConfiguration;
        }
        if (defaultKeyConfiguration != null) {
            this.trustStore = defaultTrustStoreConfiguration;
        }
        if (defaultSslConfiguration != null) {
            this.port = defaultSslConfiguration.getPort();
            this.enabled = defaultSslConfiguration.isEnabled();
            this.buildSelfSigned = defaultSslConfiguration.buildSelfSigned();
            defaultSslConfiguration.getProtocols().ifPresent(strings -> this.protocols = strings);
            defaultSslConfiguration.getProtocol().ifPresent(protocol -> this.protocol = protocol);
            defaultSslConfiguration.getCiphers().ifPresent(ciphers -> this.ciphers = ciphers);
            defaultSslConfiguration.getClientAuthentication().ifPresent(ca -> this.clientAuthentication = ca);
        }
    }

    /**
     * Configuration properties for SSL key.
     */

    public static class KeyConfiguration {
        public static final String PREFIX = "key";
        private String password;
        private String alias;

        /**
         * @return The password of the key
         */
        public Optional<String> getPassword() {
            return Optional.ofNullable(password);
        }

        /**
         * @return The alias of the key
         */
        public Optional<String> getAlias() {
            return Optional.ofNullable(alias);
        }

        /**
         * Sets the password.
         *
         * @param password The password
         */
        public void setPassword(String password) {
            this.password = password;
        }

        /**
         * Sets the alias.
         *
         * @param alias The alias
         */
        public void setAlias(String alias) {
            this.alias = alias;
        }
    }

    /**
     * Configuration properties for SSL key store.
     */
    public static class KeyStoreConfiguration {
        public static final String PREFIX = "key-store";
        private String path;
        private String password;
        private String type;
        private String provider;

        /**
         * @return The path to the key store (typically .jks). Can use classpath: and file:.
         */
        public Optional<String> getPath() {
            return Optional.ofNullable(path);
        }

        /**
         * @return The password to the keyStore
         */
        public Optional<String> getPassword() {
            return Optional.ofNullable(password);
        }

        /**
         * @return The key store type
         */
        public Optional<String> getType() {
            return Optional.ofNullable(type);
        }

        /**
         * @return Provider for the key store.
         */
        public Optional<String> getProvider() {
            return Optional.ofNullable(provider);
        }

        /**
         * Sets the path.
         *
         * @param path The path
         */
        public void setPath(String path) {
            this.path = path;
        }

        /**
         * Sets the password to use for the keystore.
         *
         * @param password The password
         */
        public void setPassword(String password) {
            this.password = password;
        }

        /**
         * Sets the type of keystore.
         *
         * @param type The keystore type
         */
        public void setType(String type) {
            this.type = type;
        }

        /**
         * Sets the keystore provider name.
         *
         * @param provider The provider
         */
        public void setProvider(String provider) {
            this.provider = provider;
        }
    }

    /**
     * Configuration properties for SSL trust store.
     */
    public static class TrustStoreConfiguration {
        public static final String PREFIX = "trust-store";
        private String path;
        private String password;
        private String type;
        private String provider;

        /**
         * @return The path to the trust store (typically .jks). Can use classpath: and file:.
         */
        public Optional<String> getPath() {
            return Optional.ofNullable(path);
        }

        /**
         * @return The password to the keyStore
         */
        public Optional<String> getPassword() {
            return Optional.ofNullable(password);
        }

        /**
         * @return The key store type
         */
        public Optional<String> getType() {
            return Optional.ofNullable(type);
        }

        /**
         * @return Provider for the key store.
         */
        public Optional<String> getProvider() {
            return Optional.ofNullable(provider);
        }

        /**
         * Sets the path.
         *
         * @param path The path
         */
        public void setPath(String path) {
            this.path = path;
        }

        /**
         * Sets the password to use for the keystore.
         *
         * @param password The password
         */
        public void setPassword(String password) {
            this.password = password;
        }

        /**
         * Sets the type of keystore.
         *
         * @param type The keystore type
         */
        public void setType(String type) {
            this.type = type;
        }

        /**
         * Sets the keystore provider name.
         *
         * @param provider The provider
         */
        public void setProvider(String provider) {
            this.provider = provider;
        }
    }
}<|MERGE_RESOLUTION|>--- conflicted
+++ resolved
@@ -192,10 +192,7 @@
 
     /**
      * Sets the protocols to use.
-<<<<<<< HEAD
-=======
-     *
->>>>>>> df0a349f
+     *
      * @param protocols The protocols
      */
     public void setProtocols(String[] protocols) {
@@ -203,12 +200,8 @@
     }
 
     /**
-<<<<<<< HEAD
-     * Sets the protocol to use
-=======
      * Sets the protocol to use.
      *
->>>>>>> df0a349f
      * @param protocol The protocol
      */
     public void setProtocol(String protocol) {
