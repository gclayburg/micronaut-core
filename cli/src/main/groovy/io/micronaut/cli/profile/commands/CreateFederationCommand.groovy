--- conflicted
+++ resolved
@@ -79,13 +79,8 @@
             return false
         }
         final String build = commandLine.hasOption(BUILD_FLAG) ? commandLine.optionValue(BUILD_FLAG) : "gradle"
-<<<<<<< HEAD
         final boolean inPlace = commandLine.hasOption(INPLACE_FLAG)
-        final String micronautVersion = MicronautCli.getPackage().getImplementationVersion()
-=======
-        final boolean inPlace = commandLine.hasOption(INPLACE_FLAG) || MicronautCli.isInteractiveModeActive()
         final String micronautVersion = VersionInfo.getVersion(MicronautCli)
->>>>>>> 0cc684c2
         final String profileName = evaluateProfileName(commandLine)
 
         final File serviceDir = inPlace ? new File('.').canonicalFile : new File(executionContext.baseDir, federationName)
