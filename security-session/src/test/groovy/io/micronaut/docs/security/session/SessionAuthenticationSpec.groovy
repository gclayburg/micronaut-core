--- conflicted
+++ resolved
@@ -84,11 +84,7 @@
     @AutoCleanup
     RxHttpClient client = embeddedServer.applicationContext.createBean(RxHttpClient, embeddedServer.getURL())
 
-<<<<<<< HEAD
-    @Requires({ sys['geb.env'] })
-=======
     @Requires({sys['geb.env']})
->>>>>>> 21ff08be
     def "verify session based authentication works"() {
         given:
         browser.baseUrl = "http://localhost:${embeddedServer.port}"
