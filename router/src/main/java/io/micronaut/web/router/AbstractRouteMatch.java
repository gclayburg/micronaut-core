--- conflicted
+++ resolved
@@ -295,19 +295,6 @@
         Map<String, Object> oldVariables = getVariables();
         Map<String, Object> newVariables = new LinkedHashMap<>(oldVariables);
         for (Argument requiredArgument : getArguments()) {
-<<<<<<< HEAD
-            String name = requiredArgument.getName();
-            Object value = argumentValues.get(name);
-            if (value != null) {
-                if (value instanceof UnresolvedArgument) {
-                    newVariables.put(resolveInputName(requiredArgument), value);
-                } else {
-                    ArgumentConversionContext conversionContext = ConversionContext.of(requiredArgument);
-                    Optional converted = conversionService.convert(value, conversionContext);
-                    Object result = converted.isPresent() ? converted.get() : conversionContext.getLastError().orElse(null);
-                    if (result != null) {
-                        newVariables.put(resolveInputName(requiredArgument), result);
-=======
             Object value = argumentValues.get(requiredArgument.getName());
             if(value != null) {
                 String name = resolveInputName(requiredArgument);
@@ -320,7 +307,6 @@
                     Object result = converted.isPresent() ? converted.get() : conversionContext.getLastError().orElse(null);
                     if(result != null) {
                         newVariables.put(name, result);
->>>>>>> 161bf9c7
                     }
                 }
             }
